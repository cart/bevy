use crate::{
<<<<<<< HEAD
    meta::MetaTransform, Asset, AssetId, AssetIndexAllocator, AssetPath, InternalAssetId,
    UntypedAssetId,
};
use bevy_ecs::prelude::*;
use bevy_reflect::{FromReflect, Reflect, ReflectDeserialize, ReflectSerialize, Uuid};
use crossbeam_channel::{Receiver, Sender};
use serde::{ser::SerializeStruct, Deserialize, Serialize};
use std::{
    any::TypeId,
    hash::{Hash, Hasher},
    sync::Arc,
};
=======
    path::{AssetPath, AssetPathId},
    Asset, Assets,
};
use bevy_ecs::{component::Component, reflect::ReflectComponent};
use bevy_reflect::{std_traits::ReflectDefault, Reflect, ReflectDeserialize, ReflectSerialize};
use bevy_utils::Uuid;
use crossbeam_channel::{Receiver, Sender};
use serde::{Deserialize, Serialize};

/// A unique, stable asset id.
#[derive(
    Debug, Clone, Copy, Eq, PartialEq, Hash, Ord, PartialOrd, Serialize, Deserialize, Reflect,
)]
#[reflect_value(Serialize, Deserialize, PartialEq, Hash)]
pub enum HandleId {
    /// A handle id of a loaded asset.
    Id(Uuid, u64),

    /// A handle id of a pending asset.
    AssetPathId(AssetPathId),
}
>>>>>>> 7c3131a7

/// Provides [`Handle`] and [`UntypedHandle`] _for a specific asset type_
/// This should _only_ be used for one specific asset type
#[derive(Clone)]
pub struct AssetHandleProvider {
    pub(crate) allocator: Arc<AssetIndexAllocator>,
    pub(crate) drop_sender: Sender<DropEvent>,
    pub(crate) drop_receiver: Receiver<DropEvent>,
    pub(crate) type_id: TypeId,
}

pub(crate) struct DropEvent {
    pub(crate) id: InternalAssetId,
    pub(crate) asset_server_managed: bool,
}

impl AssetHandleProvider {
    pub(crate) fn new(type_id: TypeId, allocator: Arc<AssetIndexAllocator>) -> Self {
        let (drop_sender, drop_receiver) = crossbeam_channel::unbounded();
        Self {
            type_id,
            allocator,
            drop_sender,
            drop_receiver,
        }
    }
    pub(crate) fn get_handle(
        &self,
        id: InternalAssetId,
        asset_server_managed: bool,
        path: Option<AssetPath<'static>>,
        meta_transform: Option<MetaTransform>,
    ) -> Arc<InternalAssetHandle> {
        Arc::new(InternalAssetHandle {
            id: id.untyped(self.type_id),
            drop_sender: self.drop_sender.clone(),
            meta_transform,
            path,
            asset_server_managed,
        })
    }

    pub(crate) fn reserve_handle_internal(
        &self,
        asset_server_managed: bool,
        path: Option<AssetPath<'static>>,
        meta_transform: Option<MetaTransform>,
    ) -> Arc<InternalAssetHandle> {
        let index = self.allocator.reserve();
        self.get_handle(
            InternalAssetId::Index(index),
            asset_server_managed,
            path,
            meta_transform,
        )
    }

    pub fn reserve_handle(&self) -> UntypedHandle {
        let index = self.allocator.reserve();
        UntypedHandle::Strong(self.get_handle(InternalAssetId::Index(index), false, None, None))
    }
}

pub struct InternalAssetHandle {
    pub(crate) id: UntypedAssetId,
    pub(crate) asset_server_managed: bool,
    pub(crate) path: Option<AssetPath<'static>>,
    /// Modifies asset meta. This is stored on the handle because it is:
    /// 1. configuration tied to the lifetime of a specific asset load
    /// 2. configuration that must be repeatable when the asset is hot-reloaded
    pub(crate) meta_transform: Option<MetaTransform>,
    pub(crate) drop_sender: Sender<DropEvent>,
}

impl Drop for InternalAssetHandle {
    fn drop(&mut self) {
        if let Err(err) = self.drop_sender.send(DropEvent {
            id: self.id.internal(),
            asset_server_managed: self.asset_server_managed,
        }) {
            println!("Failed to send DropEvent for InternalAssetHandle {:?}", err);
        }
    }
}

impl std::fmt::Debug for InternalAssetHandle {
    fn fmt(&self, f: &mut std::fmt::Formatter<'_>) -> std::fmt::Result {
        f.debug_struct("InternalAssetHandle")
            .field("id", &self.id)
            .field("asset_server_managed", &self.asset_server_managed)
            .field("path", &self.path)
            .field("drop_sender", &self.drop_sender)
            .finish()
    }
}

<<<<<<< HEAD
#[derive(Component, Reflect, FromReflect)]
#[reflect_value(Component, PartialEq, Hash, Serialize, Deserialize)]
pub enum Handle<A: Asset> {
    Strong(Arc<InternalAssetHandle>),
    Weak(AssetId<A>),
=======
/// A handle into a specific [`Asset`] of type `T`.
///
/// Handles contain a unique id that corresponds to a specific asset in the [`Assets`] collection.
///
/// # Accessing the Asset
///
/// A handle is _not_ the asset itself, but should be seen as a pointer to the asset. Modifying a
/// handle's `id` only modifies which asset is being pointed to. To get the actual asset, try using
/// [`Assets::get`] or [`Assets::get_mut`].
///
/// # Strong and Weak
///
/// A handle can be either "Strong" or "Weak". Simply put: Strong handles keep the asset loaded,
/// while Weak handles do not affect the loaded status of assets. This is due to a type of
/// _reference counting_. When the number of Strong handles that exist for any given asset reach
/// zero, the asset is dropped and becomes unloaded. In some cases, you might want a reference to an
/// asset but don't want to take the responsibility of keeping it loaded that comes with a Strong handle.
/// This is where a Weak handle can be very useful.
///
/// For example, imagine you have a `Sprite` component and a `Collider` component. The `Collider` uses
/// the `Sprite`'s image size to check for collisions. It does so by keeping a Weak copy of the
/// `Sprite`'s Strong handle to the image asset.
///
/// If the `Sprite` is removed, its Strong handle to the image is dropped with it. And since it was the
/// only Strong handle for that asset, the asset is unloaded. Our `Collider` component still has a Weak
/// handle to the unloaded asset, but it will not be able to retrieve the image data, resulting in
/// collisions no longer being detected for that entity.
///
#[derive(Component, Reflect)]
#[reflect(Component, Default)]
pub struct Handle<T>
where
    T: Asset,
{
    id: HandleId,
    #[reflect(ignore)]
    handle_type: HandleType,
    #[reflect(ignore)]
    // NOTE: PhantomData<fn() -> T> gives this safe Send/Sync impls
    marker: PhantomData<fn() -> T>,
}

#[derive(Default)]
enum HandleType {
    #[default]
    Weak,
    Strong(Sender<RefChange>),
>>>>>>> 7c3131a7
}

impl<T: Asset> Clone for Handle<T> {
    fn clone(&self) -> Self {
        match self {
            Handle::Strong(handle) => Handle::Strong(handle.clone()),
            Handle::Weak(id) => Handle::Weak(*id),
        }
    }
}

impl<A: Asset> Handle<A> {
    pub const fn weak_from_u128(value: u128) -> Self {
        Handle::Weak(AssetId::Uuid {
            uuid: Uuid::from_u128(value),
        })
    }
    #[inline]
    pub fn id(&self) -> AssetId<A> {
        match self {
            Handle::Strong(handle) => handle.id.typed_unchecked(),
            Handle::Weak(id) => *id,
        }
    }

    /// Returns the path if this is (1) a strong handle and (2) the asset has a path
    #[inline]
    pub fn path(&self) -> Option<&AssetPath<'static>> {
        match self {
            Handle::Strong(handle) => handle.path.as_ref(),
            Handle::Weak(_) => None,
        }
    }

    /// Returns `true` if this is a weak handle.
    #[inline]
    pub fn is_weak(&self) -> bool {
        matches!(self, Handle::Weak(_))
    }

    /// Returns `true` if this is a strong handle.
    #[inline]
    pub fn is_strong(&self) -> bool {
        matches!(self, Handle::Strong(_))
    }

    #[inline]
    pub fn clone_weak(&self) -> Self {
        match self {
            Handle::Strong(handle) => Handle::Weak(handle.id.typed_unchecked::<A>()),
            Handle::Weak(id) => Handle::Weak(*id),
        }
    }

    #[inline]
    pub fn untyped(self) -> UntypedHandle {
        match self {
            Handle::Strong(handle) => UntypedHandle::Strong(handle),
            Handle::Weak(id) => UntypedHandle::Weak(id.untyped()),
        }
    }
}

impl<A: Asset> Default for Handle<A> {
    fn default() -> Self {
        Handle::Weak(AssetId::default())
    }
}

impl<A: Asset> std::fmt::Debug for Handle<A> {
    fn fmt(&self, f: &mut std::fmt::Formatter<'_>) -> std::fmt::Result {
        let name = std::any::type_name::<A>().split("::").last().unwrap();
        match self {
            Handle::Strong(handle) => {
                write!(
                    f,
                    "StrongHandle<{name}>{{ id: {:?}, path: {:?} }}",
                    handle.id.internal(),
                    handle.path
                )
            }
            Handle::Weak(id) => write!(f, "WeakHandle<{name}>({:?})", id.internal()),
        }
    }
}

impl<A: Asset> Hash for Handle<A> {
    #[inline]
    fn hash<H: Hasher>(&self, state: &mut H) {
        Hash::hash(&self.id(), state);
    }
}

impl<A: Asset> PartialOrd for Handle<A> {
    fn partial_cmp(&self, other: &Self) -> Option<std::cmp::Ordering> {
        Some(self.id().cmp(&other.id()))
    }
}

impl<A: Asset> Ord for Handle<A> {
    fn cmp(&self, other: &Self) -> std::cmp::Ordering {
        self.id().cmp(&other.id())
    }
}

impl<A: Asset> PartialEq for Handle<A> {
    #[inline]
    fn eq(&self, other: &Self) -> bool {
        self.id() == other.id()
    }
}

impl<A: Asset> Eq for Handle<A> {}

impl<A: Asset> Serialize for Handle<A> {
    fn serialize<S>(&self, serializer: S) -> Result<S::Ok, S::Error>
    where
        S: serde::Serializer,
    {
        let mut state = serializer.serialize_struct(std::any::type_name::<Self>(), 1)?;
        state.serialize_field("id", &self.id())?;
        state.end()
    }
}

impl<'de, A: Asset> Deserialize<'de> for Handle<A> {
    fn deserialize<D>(_deserializer: D) -> Result<Self, D::Error>
    where
        D: serde::Deserializer<'de>,
    {
        todo!("Give handle serialization a real think :)");
    }
}

#[derive(Clone)]
pub enum UntypedHandle {
    Strong(Arc<InternalAssetHandle>),
    Weak(UntypedAssetId),
}

impl UntypedHandle {
    #[inline]
    pub fn id(&self) -> UntypedAssetId {
        match self {
            UntypedHandle::Strong(handle) => handle.id,
            UntypedHandle::Weak(id) => *id,
        }
    }

    /// Returns the path if this is (1) a strong handle and (2) the asset has a path
    #[inline]
    pub fn path(&self) -> Option<&AssetPath<'static>> {
        match self {
            UntypedHandle::Strong(handle) => handle.path.as_ref(),
            UntypedHandle::Weak(_) => None,
        }
    }

    #[inline]
    pub fn clone_weak(&self) -> UntypedHandle {
        match self {
            UntypedHandle::Strong(handle) => UntypedHandle::Weak(handle.id),
            UntypedHandle::Weak(id) => UntypedHandle::Weak(*id),
        }
    }

    #[inline]
    pub fn type_id(&self) -> TypeId {
        match self {
            UntypedHandle::Strong(handle) => handle.id.type_id(),
            UntypedHandle::Weak(id) => id.type_id(),
        }
    }

    /// Converts to a typed Handle. This _will not check if the target Handle type matches_.
    #[inline]
    pub fn typed_unchecked<A: Asset>(self) -> Handle<A> {
        match self {
            UntypedHandle::Strong(handle) => Handle::Strong(handle),
            UntypedHandle::Weak(id) => Handle::Weak(id.typed_unchecked::<A>()),
        }
    }

    /// Converts to a typed Handle. This _will not check if the target Handle type matches_.
    #[inline]
    pub fn typed_debug_checked<A: Asset>(self) -> Handle<A> {
        debug_assert_eq!(
            self.type_id(),
            TypeId::of::<A>(),
            "The target Handle<A>'s TypeId does not match the TypeId of this UntypedHandle"
        );
        match self {
            UntypedHandle::Strong(handle) => Handle::Strong(handle),
            UntypedHandle::Weak(id) => Handle::Weak(id.typed_unchecked::<A>()),
        }
    }

    /// Converts to a typed Handle. This will panic if the internal [`TypeId`] does not match the given asset type `A`
    #[inline]
    pub fn typed<A: Asset>(self) -> Handle<A> {
        assert_eq!(
            self.type_id(),
            TypeId::of::<A>(),
            "The target Handle<A>'s TypeId does not match the TypeId of this UntypedHandle"
        );
        self.typed_unchecked()
    }

    /// The "meta transform" for the strong handle. This will only be [`Some`] if the handle is strong and there is a meta transform
    /// associated with it.
    #[inline]
    pub fn meta_transform(&self) -> Option<&MetaTransform> {
        match self {
            UntypedHandle::Strong(handle) => handle.meta_transform.as_ref(),
            UntypedHandle::Weak(_) => None,
        }
    }
}

impl PartialEq for UntypedHandle {
    #[inline]
    fn eq(&self, other: &Self) -> bool {
        self.id() == other.id() && self.type_id() == other.type_id()
    }
}

impl Eq for UntypedHandle {}

impl Hash for UntypedHandle {
    #[inline]
    fn hash<H: Hasher>(&self, state: &mut H) {
        self.id().hash(state);
        self.type_id().hash(state);
    }
}

impl std::fmt::Debug for UntypedHandle {
    fn fmt(&self, f: &mut std::fmt::Formatter<'_>) -> std::fmt::Result {
        match self {
            UntypedHandle::Strong(handle) => {
                write!(
                    f,
                    "StrongHandle{{ type_id: {:?}, id: {:?}, path: {:?} }}",
                    handle.id.type_id(),
                    handle.id.internal(),
                    handle.path
                )
            }
            UntypedHandle::Weak(id) => write!(
                f,
                "WeakHandle{{ type_id: {:?}, id: {:?} }}",
                id.type_id(),
                id.internal()
            ),
        }
    }
}<|MERGE_RESOLUTION|>--- conflicted
+++ resolved
@@ -1,10 +1,9 @@
 use crate::{
-<<<<<<< HEAD
     meta::MetaTransform, Asset, AssetId, AssetIndexAllocator, AssetPath, InternalAssetId,
     UntypedAssetId,
 };
 use bevy_ecs::prelude::*;
-use bevy_reflect::{FromReflect, Reflect, ReflectDeserialize, ReflectSerialize, Uuid};
+use bevy_reflect::{Reflect, ReflectDeserialize, ReflectSerialize, Uuid};
 use crossbeam_channel::{Receiver, Sender};
 use serde::{ser::SerializeStruct, Deserialize, Serialize};
 use std::{
@@ -12,29 +11,6 @@
     hash::{Hash, Hasher},
     sync::Arc,
 };
-=======
-    path::{AssetPath, AssetPathId},
-    Asset, Assets,
-};
-use bevy_ecs::{component::Component, reflect::ReflectComponent};
-use bevy_reflect::{std_traits::ReflectDefault, Reflect, ReflectDeserialize, ReflectSerialize};
-use bevy_utils::Uuid;
-use crossbeam_channel::{Receiver, Sender};
-use serde::{Deserialize, Serialize};
-
-/// A unique, stable asset id.
-#[derive(
-    Debug, Clone, Copy, Eq, PartialEq, Hash, Ord, PartialOrd, Serialize, Deserialize, Reflect,
-)]
-#[reflect_value(Serialize, Deserialize, PartialEq, Hash)]
-pub enum HandleId {
-    /// A handle id of a loaded asset.
-    Id(Uuid, u64),
-
-    /// A handle id of a pending asset.
-    AssetPathId(AssetPathId),
-}
->>>>>>> 7c3131a7
 
 /// Provides [`Handle`] and [`UntypedHandle`] _for a specific asset type_
 /// This should _only_ be used for one specific asset type
@@ -131,61 +107,11 @@
     }
 }
 
-<<<<<<< HEAD
-#[derive(Component, Reflect, FromReflect)]
+#[derive(Component, Reflect)]
 #[reflect_value(Component, PartialEq, Hash, Serialize, Deserialize)]
 pub enum Handle<A: Asset> {
     Strong(Arc<InternalAssetHandle>),
     Weak(AssetId<A>),
-=======
-/// A handle into a specific [`Asset`] of type `T`.
-///
-/// Handles contain a unique id that corresponds to a specific asset in the [`Assets`] collection.
-///
-/// # Accessing the Asset
-///
-/// A handle is _not_ the asset itself, but should be seen as a pointer to the asset. Modifying a
-/// handle's `id` only modifies which asset is being pointed to. To get the actual asset, try using
-/// [`Assets::get`] or [`Assets::get_mut`].
-///
-/// # Strong and Weak
-///
-/// A handle can be either "Strong" or "Weak". Simply put: Strong handles keep the asset loaded,
-/// while Weak handles do not affect the loaded status of assets. This is due to a type of
-/// _reference counting_. When the number of Strong handles that exist for any given asset reach
-/// zero, the asset is dropped and becomes unloaded. In some cases, you might want a reference to an
-/// asset but don't want to take the responsibility of keeping it loaded that comes with a Strong handle.
-/// This is where a Weak handle can be very useful.
-///
-/// For example, imagine you have a `Sprite` component and a `Collider` component. The `Collider` uses
-/// the `Sprite`'s image size to check for collisions. It does so by keeping a Weak copy of the
-/// `Sprite`'s Strong handle to the image asset.
-///
-/// If the `Sprite` is removed, its Strong handle to the image is dropped with it. And since it was the
-/// only Strong handle for that asset, the asset is unloaded. Our `Collider` component still has a Weak
-/// handle to the unloaded asset, but it will not be able to retrieve the image data, resulting in
-/// collisions no longer being detected for that entity.
-///
-#[derive(Component, Reflect)]
-#[reflect(Component, Default)]
-pub struct Handle<T>
-where
-    T: Asset,
-{
-    id: HandleId,
-    #[reflect(ignore)]
-    handle_type: HandleType,
-    #[reflect(ignore)]
-    // NOTE: PhantomData<fn() -> T> gives this safe Send/Sync impls
-    marker: PhantomData<fn() -> T>,
-}
-
-#[derive(Default)]
-enum HandleType {
-    #[default]
-    Weak,
-    Strong(Sender<RefChange>),
->>>>>>> 7c3131a7
 }
 
 impl<T: Asset> Clone for Handle<T> {
