--- conflicted
+++ resolved
@@ -13,13 +13,8 @@
         get_asset_hash, get_full_asset_hash, AssetAction, AssetActionMinimal, AssetHash, AssetMeta,
         AssetMetaDyn, AssetMetaMinimal, ProcessedInfo, ProcessedInfoMinimal,
     },
-<<<<<<< HEAD
-    AssetLoadError, AssetLoaderError, AssetPath, AssetServer, AssetServerMode,
-    DeserializeMetaError, LoadDirectError, MissingAssetLoaderForExtensionError,
-=======
-    AssetLoadError, AssetPath, AssetServer, DeserializeMetaError,
-    MissingAssetLoaderForExtensionError, CANNOT_WATCH_ERROR_MESSAGE,
->>>>>>> 26ecfcff
+    AssetLoadError, AssetPath, AssetServer, AssetServerMode, DeserializeMetaError,
+    MissingAssetLoaderForExtensionError,
 };
 use bevy_ecs::prelude::*;
 use bevy_log::{debug, error, trace, warn};
@@ -871,8 +866,7 @@
                                 break;
                             }
                             LogEntryError::UnfinishedTransaction(path) => {
-<<<<<<< HEAD
-                                debug!("Asset {path:?} did not finish processing. Clearning state for that asset");
+                                debug!("Asset {path:?} did not finish processing. Clearing state for that asset");
                                 let mut unrecoverable_err = |message: &dyn std::fmt::Display| {
                                     error!("Failed to remove asset {path:?}: {message}");
                                     state_is_valid = false;
@@ -887,10 +881,6 @@
                                 };
 
                                 if let Err(err) = processed_writer.remove(path.path()).await {
-=======
-                                debug!("Asset {path:?} did not finish processing. Clearing state for that asset");
-                                if let Err(err) = self.destination_writer().remove(&path).await {
->>>>>>> 26ecfcff
                                     match err {
                                         AssetWriterError::Io(err) => {
                                             // any error but NotFound means we could be in a bad state
@@ -1186,8 +1176,9 @@
             Err(err) => {
                 error!("Failed to process asset {asset_path}: {err}");
                 // if this failed because a dependency could not be loaded, make sure it is reprocessed if that dependency is reprocessed
-                if let ProcessError::AssetLoadError(AssetLoadError::CannotLoadDependency {
+                if let ProcessError::AssetLoadError(AssetLoadError::AssetLoaderError {
                     path: dependency,
+                    ..
                 }) = err
                 {
                     let info = self.get_mut(&asset_path).expect("info should exist");
