//! Audio support for the game engine Bevy
//!
//! ```no_run
//! # use bevy_ecs::{system::Res, event::EventWriter};
//! # use bevy_audio::{Audio, AudioPlugin};
//! # use bevy_asset::{AssetPlugin, AssetServer};
//! # use bevy_app::{App, AppExit, NoopPluginGroup as MinimalPlugins};
//! fn main() {
//!    App::new()
//!         .add_plugins(MinimalPlugins)
//!         .add_plugin(AssetPlugin::default())
//!         .add_plugin(AudioPlugin)
//!         .add_startup_system(play_background_audio)
//!         .run();
//! }
//!
//! fn play_background_audio(asset_server: Res<AssetServer>, audio: Res<Audio>) {
//!     audio.play(asset_server.load("background_audio.ogg"));
//! }
//! ```

#![forbid(unsafe_code)]
#![warn(missing_docs)]

mod audio;
mod audio_output;
mod audio_source;

#[allow(missing_docs)]
pub mod prelude {
    #[doc(hidden)]
    pub use crate::{Audio, AudioOutput, AudioSource, Decodable, PlaybackSettings};
}

pub use audio::*;
pub use audio_output::*;
pub use audio_source::*;

pub use rodio::cpal::Sample as CpalSample;
pub use rodio::source::Source;
pub use rodio::Sample;

use bevy_app::prelude::*;
use bevy_asset::{AddAsset, Asset};

/// Adds support for audio playback to a Bevy Application
///
/// Use the [`Audio`] resource to play audio.
#[derive(Default)]
pub struct AudioPlugin;

impl Plugin for AudioPlugin {
    fn build(&self, app: &mut App) {
        app.init_resource::<AudioOutput<AudioSource>>()
            .add_asset::<AudioSource>()
            .add_asset::<AudioSink>()
            .init_resource::<Audio<AudioSource>>()
            .add_system(play_queued_audio_system::<AudioSource>.in_set(CoreSet::PostUpdate));

        #[cfg(any(feature = "mp3", feature = "flac", feature = "wav", feature = "vorbis"))]
        app.init_asset_loader::<AudioLoader>();
    }
}

impl AddAudioSource for App {
    fn add_audio_source<T>(&mut self) -> &mut Self
    where
        T: Decodable + Asset,
    {
        self.add_asset::<T>()
            .init_resource::<Audio<T>>()
<<<<<<< HEAD
            .init_non_send_resource::<AudioOutput<T>>()
            .add_system(play_queued_audio_system::<T>.in_set(CoreSet::PostUpdate))
=======
            .init_resource::<AudioOutput<T>>()
            .add_system_to_stage(CoreStage::PostUpdate, play_queued_audio_system::<T>)
>>>>>>> 519f6f45
    }
}<|MERGE_RESOLUTION|>--- conflicted
+++ resolved
@@ -69,12 +69,9 @@
     {
         self.add_asset::<T>()
             .init_resource::<Audio<T>>()
-<<<<<<< HEAD
             .init_non_send_resource::<AudioOutput<T>>()
             .add_system(play_queued_audio_system::<T>.in_set(CoreSet::PostUpdate))
-=======
             .init_resource::<AudioOutput<T>>()
-            .add_system_to_stage(CoreStage::PostUpdate, play_queued_audio_system::<T>)
->>>>>>> 519f6f45
+            .add_system(play_queued_audio_system::<T>.in_set(CoreSet::PostUpdate))
     }
 }