--- conflicted
+++ resolved
@@ -891,25 +891,13 @@
     /// # Example
     ///
     /// ```
-<<<<<<< HEAD
-    /// use bevy_ecs::prelude::*;
-    /// // Building a new schedule/app...
-    /// let mut sched = Schedule::default();
-    /// sched.add_systems(
-    ///         // This system will never run.
-    ///         my_system.run_if(not(always_true))
-    ///     )
-    ///     // ...
-    /// #   ;
-=======
-    /// # use bevy_ecs::prelude::*;
-    /// # #[derive(Resource, Default)]
-    /// # struct Counter(u8);
-    /// # let mut app = Schedule::new();
->>>>>>> e77eb003
-    /// # let mut world = World::new();
-    /// # world.init_resource::<Counter>();
-    /// app.add_system(
+    /// # use bevy_ecs::prelude::*;
+    /// # #[derive(Resource, Default)]
+    /// # struct Counter(u8);
+    /// # let mut app = Schedule::new();
+    /// # let mut world = World::new();
+    /// # world.init_resource::<Counter>();
+    /// app.add_systems(Update,
     ///     // `not` will inverse any condition you pass in.
     ///     // Since the condition we choose always returns true
     ///     // this system will never run
