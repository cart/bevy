use std::any::TypeId;
use std::borrow::Cow;
use std::ops::Not;

use crate::component::{self, ComponentId};
use crate::query::Access;
use crate::system::{CombinatorSystem, Combine, IntoSystem, ReadOnlySystem, System};
use crate::world::World;

pub type BoxedCondition = Box<dyn ReadOnlySystem<In = (), Out = bool>>;

/// A system that determines if one or more scheduled systems should run.
///
/// Implemented for functions and closures that convert into [`System<In=(), Out=bool>`](crate::system::System)
/// with [read-only](crate::system::ReadOnlySystemParam) parameters.
pub trait Condition<Marker>: sealed::Condition<Marker> {
    /// Returns a new run condition that only returns `true`
    /// if both this one and the passed `and_then` return `true`.
    ///
    /// The returned run condition is short-circuiting, meaning
    /// `and_then` will only be invoked if `self` returns `true`.
    ///
    /// # Examples
    ///
    /// ```should_panic
    /// use bevy_ecs::prelude::*;
    ///
    /// #[derive(Resource, PartialEq)]
    /// struct R(u32);
    ///
    /// # let mut app = Schedule::new();
    /// # let mut world = World::new();
    /// # fn my_system() {}
    /// app.add_systems(
    ///     // The `resource_equals` run condition will panic since we don't initialize `R`,
    ///     // just like if we used `Res<R>` in a system.
    ///     my_system.run_if(resource_equals(R(0))),
    /// );
    /// # app.run(&mut world);
    /// ```
    ///
    /// Use `.and_then()` to avoid checking the condition.
    ///
    /// ```
    /// # use bevy_ecs::prelude::*;
    /// # #[derive(Resource, PartialEq)]
    /// # struct R(u32);
    /// # let mut app = Schedule::new();
    /// # let mut world = World::new();
    /// # fn my_system() {}
    /// app.add_systems(
    ///     // `resource_equals` will only get run if the resource `R` exists.
    ///     my_system.run_if(resource_exists::<R>().and_then(resource_equals(R(0)))),
    /// );
    /// # app.run(&mut world);
    /// ```
    ///
    /// Note that in this case, it's better to just use the run condition [`resource_exists_and_equals`].
    ///
    /// [`resource_exists_and_equals`]: common_conditions::resource_exists_and_equals
    fn and_then<M, C: Condition<M>>(self, and_then: C) -> AndThen<Self::System, C::System> {
        let a = IntoSystem::into_system(self);
        let b = IntoSystem::into_system(and_then);
        let name = format!("{} && {}", a.name(), b.name());
        CombinatorSystem::new(a, b, Cow::Owned(name))
    }

    /// Returns a new run condition that returns `true`
    /// if either this one or the passed `or_else` return `true`.
    ///
    /// The returned run condition is short-circuiting, meaning
    /// `or_else` will only be invoked if `self` returns `false`.
    ///
    /// # Examples
    ///
    /// ```
    /// use bevy_ecs::prelude::*;
    ///
    /// #[derive(Resource, PartialEq)]
    /// struct A(u32);
    ///
    /// #[derive(Resource, PartialEq)]
    /// struct B(u32);
    ///
    /// # let mut app = Schedule::new();
    /// # let mut world = World::new();
    /// # #[derive(Resource)] struct C(bool);
    /// # fn my_system(mut c: ResMut<C>) { c.0 = true; }
    /// app.add_systems(
    ///     // Only run the system if either `A` or `B` exist.
    ///     my_system.run_if(resource_exists::<A>().or_else(resource_exists::<B>())),
    /// );
    /// #
    /// # world.insert_resource(C(false));
    /// # app.run(&mut world);
    /// # assert!(!world.resource::<C>().0);
    /// #
    /// # world.insert_resource(A(0));
    /// # app.run(&mut world);
    /// # assert!(world.resource::<C>().0);
    /// #
    /// # world.remove_resource::<A>();
    /// # world.insert_resource(B(0));
    /// # world.insert_resource(C(false));
    /// # app.run(&mut world);
    /// # assert!(world.resource::<C>().0);
    /// ```
    fn or_else<M, C: Condition<M>>(self, or_else: C) -> OrElse<Self::System, C::System> {
        let a = IntoSystem::into_system(self);
        let b = IntoSystem::into_system(or_else);
        let name = format!("{} || {}", a.name(), b.name());
        CombinatorSystem::new(a, b, Cow::Owned(name))
    }
}

impl<Marker, F> Condition<Marker> for F where F: sealed::Condition<Marker> {}

mod sealed {
    use crate::system::{IntoSystem, ReadOnlySystem};

    pub trait Condition<Marker>:
        IntoSystem<(), bool, Marker, System = Self::ReadOnlySystem>
    {
        // This associated type is necessary to let the compiler
        // know that `Self::System` is `ReadOnlySystem`.
        type ReadOnlySystem: ReadOnlySystem<In = (), Out = bool>;
    }

    impl<Marker, F> Condition<Marker> for F
    where
        F: IntoSystem<(), bool, Marker>,
        F::System: ReadOnlySystem,
    {
        type ReadOnlySystem = F::System;
    }
}

pub mod common_conditions {
    use std::borrow::Cow;

    use super::NotSystem;
    use crate::{
        change_detection::DetectChanges,
        event::{Event, EventReader},
        prelude::{Component, Query, With},
        schedule::{State, States},
        system::{IntoSystem, Res, Resource, System},
    };

    /// Generates a [`Condition`](super::Condition)-satisfying closure that returns `true`
    /// if the first time the condition is run and false every time after
    ///
    /// # Example
    ///
    /// ```
    /// # use bevy_ecs::prelude::*;
    /// # #[derive(Resource, Default)]
    /// # struct Counter(u8);
    /// # let mut app = Schedule::new();
    /// # let mut world = World::new();
    /// # world.init_resource::<Counter>();
    /// app.add_systems(
    ///     // `run_once` will only return true the first time it's evaluated
    ///     my_system.run_if(run_once()),
    /// );
    ///
    /// fn my_system(mut counter: ResMut<Counter>) {
    ///     counter.0 += 1;
    /// }
    ///
    /// // This is the first time the condition will be evaluated so `my_system` will run
    /// app.run(&mut world);
    /// assert_eq!(world.resource::<Counter>().0, 1);
    ///
    /// // This is the seconds time the condition will be evaluated so `my_system` won't run
    /// app.run(&mut world);
    /// assert_eq!(world.resource::<Counter>().0, 1);
    /// ```
    pub fn run_once() -> impl FnMut() -> bool + Clone {
        let mut has_run = false;
        move || {
            if !has_run {
                has_run = true;
                true
            } else {
                false
            }
        }
    }

    /// Generates a [`Condition`](super::Condition)-satisfying closure that returns `true`
    /// if the resource exists.
    ///
    /// # Example
    ///
    /// ```
    /// # use bevy_ecs::prelude::*;
    /// # #[derive(Resource, Default)]
    /// # struct Counter(u8);
    /// # let mut app = Schedule::new();
    /// # let mut world = World::new();
    /// app.add_systems(
    ///     // `resource_exsists` will only return true if the given resource exsists in the world
    ///     my_system.run_if(resource_exists::<Counter>()),
    /// );
    ///
    /// fn my_system(mut counter: ResMut<Counter>) {
    ///     counter.0 += 1;
    /// }
    ///
    /// // `Counter` hasn't been added so `my_system` won't run
    /// app.run(&mut world);
    /// world.init_resource::<Counter>();
    ///
    /// // `Counter` has now been added so `my_system` can run
    /// app.run(&mut world);
    /// assert_eq!(world.resource::<Counter>().0, 1);
    /// ```
    pub fn resource_exists<T>() -> impl FnMut(Option<Res<T>>) -> bool + Clone
    where
        T: Resource,
    {
        move |res: Option<Res<T>>| res.is_some()
    }

    /// Generates a [`Condition`](super::Condition)-satisfying closure that returns `true`
    /// if the resource is equal to `value`.
    ///
    /// # Panics
    ///
    /// The condition will panic if the resource does not exist.
    ///
    /// # Example
    ///
    /// ```
    /// # use bevy_ecs::prelude::*;
    /// # #[derive(Resource, Default, PartialEq)]
    /// # struct Counter(u8);
    /// # let mut app = Schedule::new();
    /// # let mut world = World::new();
    /// # world.init_resource::<Counter>();
    /// app.add_systems(
    ///     // `resource_equals` will only return true if the given resource equals the given value
    ///     my_system.run_if(resource_equals(Counter(0))),
    /// );
    ///
    /// fn my_system(mut counter: ResMut<Counter>) {
    ///     counter.0 += 1;
    /// }
    ///
    /// // `Counter` is `0` so `my_system` can run
    /// app.run(&mut world);
    /// assert_eq!(world.resource::<Counter>().0, 1);
    ///
    /// // `Counter` is no longer `0` so `my_system` won't run
    /// app.run(&mut world);
    /// assert_eq!(world.resource::<Counter>().0, 1);
    /// ```
    pub fn resource_equals<T>(value: T) -> impl FnMut(Res<T>) -> bool
    where
        T: Resource + PartialEq,
    {
        move |res: Res<T>| *res == value
    }

    /// Generates a [`Condition`](super::Condition)-satisfying closure that returns `true`
    /// if the resource exists and is equal to `value`.
    ///
    /// The condition will return `false` if the resource does not exist.
    ///
    /// # Example
    ///
    /// ```
    /// # use bevy_ecs::prelude::*;
    /// # #[derive(Resource, Default, PartialEq)]
    /// # struct Counter(u8);
    /// # let mut app = Schedule::new();
    /// # let mut world = World::new();
    /// app.add_systems(
    ///     // `resource_exists_and_equals` will only return true
    ///     // if the given resource exsists and equals the given value
    ///     my_system.run_if(resource_exists_and_equals(Counter(0))),
    /// );
    ///
    /// fn my_system(mut counter: ResMut<Counter>) {
    ///     counter.0 += 1;
    /// }
    ///
    /// // `Counter` hasn't been added so `my_system` can't run
    /// app.run(&mut world);
    /// world.init_resource::<Counter>();
    ///
    /// // `Counter` is `0` so `my_system` can run
    /// app.run(&mut world);
    /// assert_eq!(world.resource::<Counter>().0, 1);
    ///
    /// // `Counter` is no longer `0` so `my_system` won't run
    /// app.run(&mut world);
    /// assert_eq!(world.resource::<Counter>().0, 1);
    /// ```
    pub fn resource_exists_and_equals<T>(value: T) -> impl FnMut(Option<Res<T>>) -> bool
    where
        T: Resource + PartialEq,
    {
        move |res: Option<Res<T>>| match res {
            Some(res) => *res == value,
            None => false,
        }
    }

    /// Generates a [`Condition`](super::Condition)-satisfying closure that returns `true`
    /// if the resource of the given type has been added since the condition was last checked.
    ///
    /// # Example
    ///
    /// ```
    /// # use bevy_ecs::prelude::*;
    /// # #[derive(Resource, Default)]
    /// # struct Counter(u8);
    /// # let mut app = Schedule::new();
    /// # let mut world = World::new();
    /// app.add_systems(
    ///     // `resource_added` will only return true if the
    ///     // given resource was just added
    ///     my_system.run_if(resource_added::<Counter>()),
    /// );
    ///
    /// fn my_system(mut counter: ResMut<Counter>) {
    ///     counter.0 += 1;
    /// }
    ///
    /// world.init_resource::<Counter>();
    ///
    /// // `Counter` was just added so `my_system` will run
    /// app.run(&mut world);
    /// assert_eq!(world.resource::<Counter>().0, 1);
    ///
    /// // `Counter` was not just added so `my_system` will not run
    /// app.run(&mut world);
    /// assert_eq!(world.resource::<Counter>().0, 1);
    /// ```
    pub fn resource_added<T>() -> impl FnMut(Option<Res<T>>) -> bool + Clone
    where
        T: Resource,
    {
        move |res: Option<Res<T>>| match res {
            Some(res) => res.is_added(),
            None => false,
        }
    }

    /// Generates a [`Condition`](super::Condition)-satisfying closure that returns `true`
    /// if the resource of the given type has had its value changed since the condition
    /// was last checked.
    ///
    /// The value is considered changed when it is added. The first time this condition
    /// is checked after the resource was added, it will return `true`.
    /// Change detection behaves like this everywhere in Bevy.
    ///
    /// # Panics
    ///
    /// The condition will panic if the resource does not exist.
    ///
    /// # Example
    ///
    /// ```
    /// # use bevy_ecs::prelude::*;
    /// # #[derive(Resource, Default)]
    /// # struct Counter(u8);
    /// # let mut app = Schedule::new();
    /// # let mut world = World::new();
    /// # world.init_resource::<Counter>();
    /// app.add_systems(
    ///     // `resource_changed` will only return true if the
    ///     // given resource was just changed (or added)
    ///     my_system.run_if(
    ///         resource_changed::<Counter>()
    ///         // By default detecting changes will also trigger if the resource was
    ///         // just added, this won't work with my example so I will addd a second
    ///         // condition to make sure the resource wasn't just added
    ///         .and_then(not(resource_added::<Counter>()))
    ///     ),
    /// );
    ///
    /// fn my_system(mut counter: ResMut<Counter>) {
    ///     counter.0 += 1;
    /// }
    ///
    /// // `Counter` hasn't been changed so `my_system` won't run
    /// app.run(&mut world);
    /// assert_eq!(world.resource::<Counter>().0, 0);
    ///
    /// world.resource_mut::<Counter>().0 = 50;
    ///
    /// // `Counter` was just changed so `my_system` will run
    /// app.run(&mut world);
    /// assert_eq!(world.resource::<Counter>().0, 51);
    /// ```
    pub fn resource_changed<T>() -> impl FnMut(Res<T>) -> bool + Clone
    where
        T: Resource,
    {
        move |res: Res<T>| res.is_changed()
    }

    /// Generates a [`Condition`](super::Condition)-satisfying closure that returns `true`
    /// if the resource of the given type has had its value changed since the condition
    /// was last checked.
    ///
    /// The value is considered changed when it is added. The first time this condition
    /// is checked after the resource was added, it will return `true`.
    /// Change detection behaves like this everywhere in Bevy.
    ///
    /// This run condition does not detect when the resource is removed.
    ///
    /// The condition will return `false` if the resource does not exist.
    ///
    /// # Example
    ///
    /// ```
    /// # use bevy_ecs::prelude::*;
    /// # #[derive(Resource, Default)]
    /// # struct Counter(u8);
    /// # let mut app = Schedule::new();
    /// # let mut world = World::new();
    /// app.add_systems(
    ///     // `resource_exists_and_changed` will only return true if the
    ///     // given resource exsists and was just changed (or added)
    ///     my_system.run_if(
    ///         resource_exists_and_changed::<Counter>()
    ///         // By default detecting changes will also trigger if the resource was
    ///         // just added, this won't work with my example so I will addd a second
    ///         // condition to make sure the resource wasn't just added
    ///         .and_then(not(resource_added::<Counter>()))
    ///     ),
    /// );
    ///
    /// fn my_system(mut counter: ResMut<Counter>) {
    ///     counter.0 += 1;
    /// }
    ///
    /// // `Counter` doesn't exist so `my_system` won't run
    /// app.run(&mut world);
    /// world.init_resource::<Counter>();
    ///
    /// // `Counter` hasn't been changed so `my_system` won't run
    /// app.run(&mut world);
    /// assert_eq!(world.resource::<Counter>().0, 0);
    ///
    /// world.resource_mut::<Counter>().0 = 50;
    ///
    /// // `Counter` was just changed so `my_system` will run
    /// app.run(&mut world);
    /// assert_eq!(world.resource::<Counter>().0, 51);
    /// ```
    pub fn resource_exists_and_changed<T>() -> impl FnMut(Option<Res<T>>) -> bool + Clone
    where
        T: Resource,
    {
        move |res: Option<Res<T>>| match res {
            Some(res) => res.is_changed(),
            None => false,
        }
    }

    /// Generates a [`Condition`](super::Condition)-satisfying closure that returns `true`
    /// if the resource of the given type has had its value changed since the condition
    /// was last checked.
    ///
    /// The value is considered changed when it is added. The first time this condition
    /// is checked after the resource was added, it will return `true`.
    /// Change detection behaves like this everywhere in Bevy.
    ///
    /// This run condition also detects removal. It will return `true` if the resource
    /// has been removed since the run condition was last checked.
    ///
    /// The condition will return `false` if the resource does not exist.
    ///
    /// # Example
    ///
    /// ```
    /// # use bevy_ecs::prelude::*;
    /// # #[derive(Resource, Default)]
    /// # struct Counter(u8);
    /// # let mut app = Schedule::new();
    /// # let mut world = World::new();
    /// # world.init_resource::<Counter>();
    /// app.add_systems(
    ///     // `resource_changed_or_removed` will only return true if the
    ///     // given resource was just changed or removed (or added)
    ///     my_system.run_if(
    ///         resource_changed_or_removed::<Counter>()
    ///         // By default detecting changes will also trigger if the resource was
    ///         // just added, this won't work with my example so I will addd a second
    ///         // condition to make sure the resource wasn't just added
    ///         .and_then(not(resource_added::<Counter>()))
    ///     ),
    /// );
    ///
    /// #[derive(Resource, Default)]
    /// struct MyResource;
    ///
    /// // If `Counter` exists, increment it, otherwise insert `MyResource`
    /// fn my_system(mut commands: Commands, mut counter: Option<ResMut<Counter>>) {
    ///     if let Some(mut counter) = counter {
    ///         counter.0 += 1;
    ///     } else {
    ///         commands.init_resource::<MyResource>();
    ///     }
    /// }
    ///
    /// // `Counter` hasn't been changed so `my_system` won't run
    /// app.run(&mut world);
    /// assert_eq!(world.resource::<Counter>().0, 0);
    ///
    /// world.resource_mut::<Counter>().0 = 50;
    ///
    /// // `Counter` was just changed so `my_system` will run
    /// app.run(&mut world);
    /// assert_eq!(world.resource::<Counter>().0, 51);
    ///
    /// world.remove_resource::<Counter>();
    ///
    /// // `Counter` was just removed so `my_system` will run
    /// app.run(&mut world);
    /// assert_eq!(world.contains_resource::<MyResource>(), true);
    /// ```
    pub fn resource_changed_or_removed<T>() -> impl FnMut(Option<Res<T>>) -> bool + Clone
    where
        T: Resource,
    {
        let mut existed = false;
        move |res: Option<Res<T>>| {
            if let Some(value) = res {
                existed = true;
                value.is_changed()
            } else if existed {
                existed = false;
                true
            } else {
                false
            }
        }
    }

    /// Generates a [`Condition`](super::Condition)-satisfying closure that returns `true`
    /// if the resource of the given type has been removed since the condition was last checked.
    ///
    /// # Example
    ///
    /// ```
    /// # use bevy_ecs::prelude::*;
    /// # #[derive(Resource, Default)]
    /// # struct Counter(u8);
    /// # let mut app = Schedule::new();
    /// # let mut world = World::new();
    /// # world.init_resource::<Counter>();
    /// app.add_systems(
    ///     // `resource_removed` will only return true if the
    ///     // given resource was just removed
    ///     my_system.run_if(resource_removed::<MyResource>()),
    /// );
    ///
    /// #[derive(Resource, Default)]
    /// struct MyResource;
    ///
    /// fn my_system(mut counter: ResMut<Counter>) {
    ///     counter.0 += 1;
    /// }
    ///
    /// world.init_resource::<MyResource>();
    ///
    /// // `MyResource` hasn't just been removed so `my_system` won't run
    /// app.run(&mut world);
    /// assert_eq!(world.resource::<Counter>().0, 0);
    ///
    /// world.remove_resource::<MyResource>();
    ///
    /// // `MyResource` was just removed so `my_system` will run
    /// app.run(&mut world);
    /// assert_eq!(world.resource::<Counter>().0, 1);
    /// ```
    pub fn resource_removed<T>() -> impl FnMut(Option<Res<T>>) -> bool + Clone
    where
        T: Resource,
    {
        let mut existed = false;
        move |res: Option<Res<T>>| {
            if res.is_some() {
                existed = true;
                false
            } else if existed {
                existed = false;
                true
            } else {
                false
            }
        }
    }

    /// Generates a [`Condition`](super::Condition)-satisfying closure that returns `true`
    /// if the state machine exists.
    ///
    /// # Example
    ///
    /// ```
    /// # use bevy_ecs::prelude::*;
    /// # #[derive(Resource, Default)]
    /// # struct Counter(u8);
    /// # let mut app = Schedule::new();
    /// # let mut world = World::new();
    /// # world.init_resource::<Counter>();
    /// #[derive(States, Clone, Copy, Default, Eq, PartialEq, Hash, Debug)]
    /// enum GameState {
    ///     #[default]
    ///     Playing,
    ///     Paused,
    /// }
    ///
    /// app.add_systems(
    ///     // `state_exists` will only return true if the
    ///     // given state exsists
    ///     my_system.run_if(state_exists::<GameState>()),
    /// );
    ///
    /// fn my_system(mut counter: ResMut<Counter>) {
    ///     counter.0 += 1;
    /// }
    ///
    /// // `GameState` does not yet exist `my_system` won't run
    /// app.run(&mut world);
    /// assert_eq!(world.resource::<Counter>().0, 0);
    ///
    /// world.init_resource::<State<GameState>>();
    ///
    /// // `GameState` now exists so `my_system` will run
    /// app.run(&mut world);
    /// assert_eq!(world.resource::<Counter>().0, 1);
    /// ```
    pub fn state_exists<S: States>() -> impl FnMut(Option<Res<State<S>>>) -> bool + Clone {
        move |current_state: Option<Res<State<S>>>| current_state.is_some()
    }

    /// Generates a [`Condition`](super::Condition)-satisfying closure that returns `true`
    /// if the state machine is currently in `state`.
    ///
    /// # Panics
    ///
    /// The condition will panic if the resource does not exist.
    ///
    /// # Example
    ///
    /// ```
    /// # use bevy_ecs::prelude::*;
    /// # #[derive(Resource, Default)]
    /// # struct Counter(u8);
    /// # let mut app = Schedule::new();
    /// # let mut world = World::new();
    /// # world.init_resource::<Counter>();
    /// #[derive(States, Clone, Copy, Default, Eq, PartialEq, Hash, Debug)]
    /// enum GameState {
    ///     #[default]
    ///     Playing,
    ///     Paused,
    /// }
    ///
    /// world.init_resource::<State<GameState>>();
    ///
    /// app.add_systems((
    ///     // `in_state` will only return true if the
    ///     // given state equals the given value
    ///     play_system.run_if(in_state(GameState::Playing)),
    ///     pause_system.run_if(in_state(GameState::Paused)),
    /// ));
    ///
    /// fn play_system(mut counter: ResMut<Counter>) {
    ///     counter.0 += 1;
    /// }
    ///
    /// fn pause_system(mut counter: ResMut<Counter>) {
    ///     counter.0 -= 1;
    /// }
    ///
    /// // We default to `GameState::Playing` so `play_system` runs
    /// app.run(&mut world);
    /// assert_eq!(world.resource::<Counter>().0, 1);
    ///
    /// *world.resource_mut::<State<GameState>>() = State(GameState::Paused);
    ///
    /// // Now that we are in `GameState::Pause`, `pause_system` will run
    /// app.run(&mut world);
    /// assert_eq!(world.resource::<Counter>().0, 0);
    /// ```
    pub fn in_state<S: States>(state: S) -> impl FnMut(Res<State<S>>) -> bool + Clone {
        move |current_state: Res<State<S>>| current_state.0 == state
    }

    /// Generates a [`Condition`](super::Condition)-satisfying closure that returns `true`
    /// if the state machine exists and is currently in `state`.
    ///
    /// The condition will return `false` if the state does not exist.
    ///
    /// # Example
    ///
    /// ```
    /// # use bevy_ecs::prelude::*;
    /// # #[derive(Resource, Default)]
    /// # struct Counter(u8);
    /// # let mut app = Schedule::new();
    /// # let mut world = World::new();
    /// # world.init_resource::<Counter>();
    /// #[derive(States, Clone, Copy, Default, Eq, PartialEq, Hash, Debug)]
    /// enum GameState {
    ///     #[default]
    ///     Playing,
    ///     Paused,
    /// }
    ///
    /// app.add_systems((
    ///     // `state_exists_and_equals` will only return true if the
    ///     // given state exsists and equals the given value
    ///     play_system.run_if(state_exists_and_equals(GameState::Playing)),
    ///     pause_system.run_if(state_exists_and_equals(GameState::Paused)),
    /// ));
    ///
    /// fn play_system(mut counter: ResMut<Counter>) {
    ///     counter.0 += 1;
    /// }
    ///
    /// fn pause_system(mut counter: ResMut<Counter>) {
    ///     counter.0 -= 1;
    /// }
    ///
    /// // `GameState` does not yet exists so neither system will run
    /// app.run(&mut world);
    /// assert_eq!(world.resource::<Counter>().0, 0);
    ///
    /// world.init_resource::<State<GameState>>();
    ///
    /// // We default to `GameState::Playing` so `play_system` runs
    /// app.run(&mut world);
    /// assert_eq!(world.resource::<Counter>().0, 1);
    ///
    /// *world.resource_mut::<State<GameState>>() = State(GameState::Paused);
    ///
    /// // Now that we are in `GameState::Pause`, `pause_system` will run
    /// app.run(&mut world);
    /// assert_eq!(world.resource::<Counter>().0, 0);
    /// ```
    pub fn state_exists_and_equals<S: States>(
        state: S,
    ) -> impl FnMut(Option<Res<State<S>>>) -> bool + Clone {
        move |current_state: Option<Res<State<S>>>| match current_state {
            Some(current_state) => current_state.0 == state,
            None => false,
        }
    }

    /// Generates a [`Condition`](super::Condition)-satisfying closure that returns `true`
    /// if the state machine changed state.
    ///
    /// To do things on transitions to/from specific states, use their respective OnEnter/OnExit
    /// schedules. Use this run condition if you want to detect any change, regardless of the value.
    ///
    /// # Panics
    ///
    /// The condition will panic if the resource does not exist.
    ///
    /// # Example
    ///
    /// ```
    /// # use bevy_ecs::prelude::*;
    /// # #[derive(Resource, Default)]
    /// # struct Counter(u8);
    /// # let mut app = Schedule::new();
    /// # let mut world = World::new();
    /// # world.init_resource::<Counter>();
    /// #[derive(States, Clone, Copy, Default, Eq, PartialEq, Hash, Debug)]
    /// enum GameState {
    ///     #[default]
    ///     Playing,
    ///     Paused,
    /// }
    ///
    /// world.init_resource::<State<GameState>>();
    ///
    /// app.add_systems(
    ///     // `state_changed` will only return true if the
    ///     // given states value has just been updated or
    ///     // the state has just been added
    ///     my_system.run_if(state_changed::<GameState>()),
    /// );
    ///
    /// fn my_system(mut counter: ResMut<Counter>) {
    ///     counter.0 += 1;
    /// }
    ///
    /// // `GameState` has just been added so `my_system` will run
    /// app.run(&mut world);
    /// assert_eq!(world.resource::<Counter>().0, 1);
    ///
    /// // `GameState` has not been updated so `my_system` will not run
    /// app.run(&mut world);
    /// assert_eq!(world.resource::<Counter>().0, 1);
    ///
    /// *world.resource_mut::<State<GameState>>() = State(GameState::Paused);
    ///
    /// // Now that `GameState` has been updated `my_system` will run
    /// app.run(&mut world);
    /// assert_eq!(world.resource::<Counter>().0, 2);
    /// ```
    pub fn state_changed<S: States>() -> impl FnMut(Res<State<S>>) -> bool + Clone {
        move |current_state: Res<State<S>>| current_state.is_changed()
    }

    /// Generates a [`Condition`](super::Condition)-satisfying closure that returns `true`
    /// if there are any new events of the given type since it was last called.
    ///
    /// # Example
    ///
    /// ```
    /// # use bevy_ecs::prelude::*;
    /// # #[derive(Resource, Default)]
    /// # struct Counter(u8);
    /// # let mut app = Schedule::new();
    /// # let mut world = World::new();
    /// # world.init_resource::<Counter>();
    /// # world.init_resource::<Events<MyEvent>>();
    /// # app.add_systems(Events::<MyEvent>::update_system.before(my_system));
    ///
    /// app.add_systems(
    ///     my_system.run_if(on_event::<MyEvent>()),
    /// );
    ///
    /// struct MyEvent;
    ///
    /// fn my_system(mut counter: ResMut<Counter>) {
    ///     counter.0 += 1;
    /// }
    ///
    /// // No new `MyEvent` events have been push so `my_system` won't run
    /// app.run(&mut world);
    /// assert_eq!(world.resource::<Counter>().0, 0);
    ///
    /// world.resource_mut::<Events<MyEvent>>().send(MyEvent);
    ///
    /// // A `MyEvent` event has been push so `my_system` will run
    /// app.run(&mut world);
    /// assert_eq!(world.resource::<Counter>().0, 1);
    /// ```
    pub fn on_event<T: Event>() -> impl FnMut(EventReader<T>) -> bool + Clone {
        // The events need to be consumed, so that there are no false positives on subsequent
        // calls of the run condition. Simply checking `is_empty` would not be enough.
        // PERF: note that `count` is efficient (not actually looping/iterating),
        // due to Bevy having a specialized implementation for events.
        move |mut reader: EventReader<T>| reader.iter().count() > 0
    }

    /// Generates a [`Condition`](super::Condition)-satisfying closure that returns `true`
    /// if there are any entities with the given component type.
    ///
    /// # Example
    ///
    /// ```
    /// # use bevy_ecs::prelude::*;
    /// # #[derive(Resource, Default)]
    /// # struct Counter(u8);
    /// # let mut app = Schedule::new();
    /// # let mut world = World::new();
    /// # world.init_resource::<Counter>();
    /// app.add_systems(
    ///     my_system.run_if(any_with_component::<MyComponent>()),
    /// );
    ///
    /// #[derive(Component)]
    /// struct MyComponent;
    ///
    /// fn my_system(mut counter: ResMut<Counter>) {
    ///     counter.0 += 1;
    /// }
    ///
    /// // No entities exist yet with a `MyComponent` component so `my_system` won't run
    /// app.run(&mut world);
    /// assert_eq!(world.resource::<Counter>().0, 0);
    ///
    /// world.spawn(MyComponent);
    ///
    /// // An entities with `MyComponent` now exists so `my_system` will run
    /// app.run(&mut world);
    /// assert_eq!(world.resource::<Counter>().0, 1);
    /// ```
    pub fn any_with_component<T: Component>() -> impl FnMut(Query<(), With<T>>) -> bool + Clone {
        move |query: Query<(), With<T>>| !query.is_empty()
    }

    /// Generates a [`Condition`](super::Condition) that inverses the result of passed one.
    ///
    /// # Example
    ///
    /// ```
    /// # use bevy_ecs::prelude::*;
    /// # #[derive(Resource, Default)]
    /// # struct Counter(u8);
    /// # let mut app = Schedule::new();
    /// # let mut world = World::new();
    /// # world.init_resource::<Counter>();
    /// app.add_systems(
    ///     // `not` will inverse any condition you pass in.
    ///     // Since the condition we choose always returns true
    ///     // this system will never run
    ///     my_system.run_if(not(always)),
    /// );
    ///
    /// fn my_system(mut counter: ResMut<Counter>) {
    ///     counter.0 += 1;
    /// }
    ///
    /// fn always() -> bool {
    ///     true
    /// }
    ///
    /// app.run(&mut world);
    /// assert_eq!(world.resource::<Counter>().0, 0);
    /// ```
    pub fn not<Marker, TOut, T>(condition: T) -> NotSystem<T::System>
    where
        TOut: std::ops::Not,
        T: IntoSystem<(), TOut, Marker>,
    {
        let condition = IntoSystem::into_system(condition);
        let name = format!("!{}", condition.name());
        NotSystem::<T::System> {
            condition,
            name: Cow::Owned(name),
        }
    }
}

/// Invokes [`Not`] with the output of another system.
///
/// See [`common_conditions::not`] for examples.
#[derive(Clone)]
pub struct NotSystem<T: System>
where
    T::Out: Not,
{
    condition: T,
    name: Cow<'static, str>,
}
impl<T: System> System for NotSystem<T>
where
    T::Out: Not,
{
    type In = T::In;
    type Out = <T::Out as Not>::Output;

    fn name(&self) -> Cow<'static, str> {
        self.name.clone()
    }

    fn type_id(&self) -> TypeId {
        TypeId::of::<T>()
    }

    fn component_access(&self) -> &Access<ComponentId> {
        self.condition.component_access()
    }

    fn archetype_component_access(&self) -> &Access<crate::archetype::ArchetypeComponentId> {
        self.condition.archetype_component_access()
    }

    fn is_send(&self) -> bool {
        self.condition.is_send()
    }

    fn is_exclusive(&self) -> bool {
        self.condition.is_exclusive()
    }

    unsafe fn run_unsafe(&mut self, input: Self::In, world: &World) -> Self::Out {
        // SAFETY: The inner condition system asserts its own safety.
        !self.condition.run_unsafe(input, world)
    }

    fn run(&mut self, input: Self::In, world: &mut World) -> Self::Out {
        !self.condition.run(input, world)
    }

    fn apply_buffers(&mut self, world: &mut World) {
        self.condition.apply_buffers(world);
    }

    fn initialize(&mut self, world: &mut World) {
        self.condition.initialize(world);
    }

    fn update_archetype_component_access(&mut self, world: &World) {
        self.condition.update_archetype_component_access(world);
    }

    fn check_change_tick(&mut self, change_tick: component::Tick) {
        self.condition.check_change_tick(change_tick);
    }

    fn get_last_run(&self) -> component::Tick {
        self.condition.get_last_run()
    }

    fn set_last_run(&mut self, last_run: component::Tick) {
        self.condition.set_last_run(last_run);
    }
}

// SAFETY: This trait is only implemented when the inner system is read-only.
// The `Not` condition does not modify access, and thus cannot transform a read-only system into one that is not.
unsafe impl<T> ReadOnlySystem for NotSystem<T>
where
    T: ReadOnlySystem,
    T::Out: Not,
{
}

/// Combines the outputs of two systems using the `&&` operator.
pub type AndThen<A, B> = CombinatorSystem<AndThenMarker, A, B>;

/// Combines the outputs of two systems using the `||` operator.
pub type OrElse<A, B> = CombinatorSystem<OrElseMarker, A, B>;

#[doc(hidden)]
pub struct AndThenMarker;

impl<In, A, B> Combine<A, B> for AndThenMarker
where
    In: Copy,
    A: System<In = In, Out = bool>,
    B: System<In = In, Out = bool>,
{
    type In = In;
    type Out = bool;

    fn combine(
        input: Self::In,
        a: impl FnOnce(<A as System>::In) -> <A as System>::Out,
        b: impl FnOnce(<B as System>::In) -> <B as System>::Out,
    ) -> Self::Out {
        a(input) && b(input)
    }
}

#[doc(hidden)]
pub struct OrElseMarker;

impl<In, A, B> Combine<A, B> for OrElseMarker
where
    In: Copy,
    A: System<In = In, Out = bool>,
    B: System<In = In, Out = bool>,
{
    type In = In;
    type Out = bool;

    fn combine(
        input: Self::In,
        a: impl FnOnce(<A as System>::In) -> <A as System>::Out,
        b: impl FnOnce(<B as System>::In) -> <B as System>::Out,
    ) -> Self::Out {
        a(input) || b(input)
    }
}

#[cfg(test)]
mod tests {
    use super::{common_conditions::*, Condition};
    use crate as bevy_ecs;
<<<<<<< HEAD
    use crate::schedule::common_conditions::not;
    use crate::schedule::IntoSystemConfigs;
    use crate::system::Local;
    use crate::{change_detection::ResMut, schedule::Schedule, world::World};
=======
    use crate::{
        change_detection::ResMut,
        component::Component,
        schedule::{
            common_conditions::not, IntoSystemConfig, IntoSystemConfigs, Schedule, State, States,
        },
        system::Local,
        world::World,
    };
>>>>>>> bca4b36d
    use bevy_ecs_macros::Resource;

    #[derive(Resource, Default)]
    struct Counter(usize);

    fn increment_counter(mut counter: ResMut<Counter>) {
        counter.0 += 1;
    }

    fn every_other_time(mut has_ran: Local<bool>) -> bool {
        *has_ran = !*has_ran;
        *has_ran
    }

    #[test]
    fn run_condition() {
        let mut world = World::new();
        world.init_resource::<Counter>();
        let mut schedule = Schedule::new();

        // Run every other cycle
        schedule.add_systems(increment_counter.run_if(every_other_time));

        schedule.run(&mut world);
        schedule.run(&mut world);
        assert_eq!(world.resource::<Counter>().0, 1);
        schedule.run(&mut world);
        schedule.run(&mut world);
        assert_eq!(world.resource::<Counter>().0, 2);

        // Run every other cycle oppsite to the last one
        schedule.add_systems(increment_counter.run_if(not(every_other_time)));

        schedule.run(&mut world);
        schedule.run(&mut world);
        assert_eq!(world.resource::<Counter>().0, 4);
        schedule.run(&mut world);
        schedule.run(&mut world);
        assert_eq!(world.resource::<Counter>().0, 6);
    }

    #[test]
    fn run_condition_combinators() {
        let mut world = World::new();
        world.init_resource::<Counter>();
        let mut schedule = Schedule::new();

        // Always run
        schedule.add_systems(increment_counter.run_if(every_other_time.or_else(|| true)));
        // Run every other cycle
        schedule.add_systems(increment_counter.run_if(every_other_time.and_then(|| true)));

        schedule.run(&mut world);
        assert_eq!(world.resource::<Counter>().0, 2);
        schedule.run(&mut world);
        assert_eq!(world.resource::<Counter>().0, 3);
    }

    #[test]
    fn multiple_run_conditions() {
        let mut world = World::new();
        world.init_resource::<Counter>();
        let mut schedule = Schedule::new();

        // Run every other cycle
        schedule.add_systems(increment_counter.run_if(every_other_time).run_if(|| true));
        // Never run
        schedule.add_systems(increment_counter.run_if(every_other_time).run_if(|| false));

        schedule.run(&mut world);
        assert_eq!(world.resource::<Counter>().0, 1);
        schedule.run(&mut world);
        assert_eq!(world.resource::<Counter>().0, 1);
    }

    #[test]
    fn multiple_run_conditions_is_and_operation() {
        let mut world = World::new();
        world.init_resource::<Counter>();

        let mut schedule = Schedule::new();

        // This should never run, if multiple run conditions worked
        // like an OR condition then it would always run
        schedule.add_systems(
            increment_counter
                .run_if(every_other_time)
                .run_if(not(every_other_time)),
        );

        schedule.run(&mut world);
        assert_eq!(world.resource::<Counter>().0, 0);
        schedule.run(&mut world);
        assert_eq!(world.resource::<Counter>().0, 0);
    }

    #[derive(States, PartialEq, Eq, Debug, Default, Hash, Clone)]
    enum TestState {
        #[default]
        A,
        B,
    }

    #[derive(Component)]
    struct TestComponent;

    fn test_system() {}

    // Ensure distributive_run_if compiles with the common conditions.
    #[test]
    fn distributive_run_if_compiles() {
        Schedule::default().add_systems(
            (test_system, test_system)
                .distributive_run_if(run_once())
                .distributive_run_if(resource_exists::<State<TestState>>())
                .distributive_run_if(resource_added::<State<TestState>>())
                .distributive_run_if(resource_changed::<State<TestState>>())
                .distributive_run_if(resource_exists_and_changed::<State<TestState>>())
                .distributive_run_if(resource_changed_or_removed::<State<TestState>>())
                .distributive_run_if(resource_removed::<State<TestState>>())
                .distributive_run_if(state_exists::<TestState>())
                .distributive_run_if(in_state(TestState::A))
                .distributive_run_if(state_changed::<TestState>())
                .distributive_run_if(on_event::<u8>())
                .distributive_run_if(any_with_component::<TestComponent>())
                .distributive_run_if(not(run_once())),
        );
    }
}<|MERGE_RESOLUTION|>--- conflicted
+++ resolved
@@ -1073,22 +1073,10 @@
 mod tests {
     use super::{common_conditions::*, Condition};
     use crate as bevy_ecs;
-<<<<<<< HEAD
-    use crate::schedule::common_conditions::not;
-    use crate::schedule::IntoSystemConfigs;
+    use crate::component::Component;
+    use crate::schedule::{common_conditions::not, State, States};
     use crate::system::Local;
     use crate::{change_detection::ResMut, schedule::Schedule, world::World};
-=======
-    use crate::{
-        change_detection::ResMut,
-        component::Component,
-        schedule::{
-            common_conditions::not, IntoSystemConfig, IntoSystemConfigs, Schedule, State, States,
-        },
-        system::Local,
-        world::World,
-    };
->>>>>>> bca4b36d
     use bevy_ecs_macros::Resource;
 
     #[derive(Resource, Default)]
