--- conflicted
+++ resolved
@@ -703,7 +703,6 @@
             )
         };
 
-<<<<<<< HEAD
         // SAFETY: All components in the archetype exist in world
         unsafe {
             deferred_world.trigger_on_remove(old_archetype, entity, bundle_info.iter_components());
@@ -714,12 +713,6 @@
                     self.location,
                     bundle_info.iter_components(),
                 );
-=======
-        if old_archetype.has_on_remove() {
-            // SAFETY: All components in the archetype exist in world
-            unsafe {
-                deferred_world.trigger_on_remove(entity, bundle_info.iter_components());
->>>>>>> a1a1eeb5
             }
         }
 
@@ -864,10 +857,7 @@
             &mut world.archetypes,
             &mut world.storages,
             &world.components,
-<<<<<<< HEAD
             &world.observers,
-=======
->>>>>>> a1a1eeb5
             location.archetype_id,
             bundle_info,
             true,
@@ -889,7 +879,6 @@
             )
         };
 
-<<<<<<< HEAD
         // SAFETY: All components in the archetype exist in world
         unsafe {
             deferred_world.trigger_on_remove(old_archetype, entity, bundle_info.iter_components());
@@ -900,12 +889,6 @@
                     self.location,
                     bundle_info.iter_components(),
                 );
-=======
-        if old_archetype.has_on_remove() {
-            // SAFETY: All components in the archetype exist in world
-            unsafe {
-                deferred_world.trigger_on_remove(entity, bundle_info.iter_components());
->>>>>>> a1a1eeb5
             }
         }
 
@@ -1001,7 +984,6 @@
             (&*archetype, world.into_deferred())
         };
 
-<<<<<<< HEAD
         // SAFETY: All components in the archetype exist in world
         unsafe {
             deferred_world.trigger_on_remove(archetype, self.entity, archetype.components());
@@ -1012,12 +994,6 @@
                     self.location,
                     archetype.components(),
                 );
-=======
-        if archetype.has_on_remove() {
-            // SAFETY: All components in the archetype exist in world
-            unsafe {
-                deferred_world.trigger_on_remove(self.entity, archetype.components());
->>>>>>> a1a1eeb5
             }
         }
 
@@ -1209,9 +1185,9 @@
         &mut self,
         callback: impl IntoObserverSystem<E, B, M>,
     ) -> &mut Self {
-        let observer = ObserverBuilder::new(self.world)
+        let observer = ObserverBuilder::new(self.world.commands())
             .source(self.entity)
-            .enqueue(IntoObserverSystem::into_system(callback));
+            .run(IntoObserverSystem::into_system(callback));
         self.world
             .ecs_event(AttachObserver(observer))
             .entity(self.entity)
@@ -2041,10 +2017,7 @@
 
         let new_archetype_id = archetypes.get_id_or_insert(
             components,
-<<<<<<< HEAD
             observers,
-=======
->>>>>>> a1a1eeb5
             next_table_id,
             next_table_components,
             next_sparse_set_components,
