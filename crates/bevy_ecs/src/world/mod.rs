--- conflicted
+++ resolved
@@ -5,21 +5,21 @@
 mod deferred_world;
 mod entity_ref;
 pub mod error;
+mod identifier;
 mod spawn_batch;
 pub mod unsafe_world_cell;
 
-pub use crate::change_detection::{Mut, Ref, CHECK_TICK_THRESHOLD};
-use crate::entity::EntityHashSet;
-pub use crate::world::command_queue::CommandQueue;
-<<<<<<< HEAD
+pub use crate::{
+    change_detection::{Mut, Ref, CHECK_TICK_THRESHOLD},
+    world::command_queue::CommandQueue,
+};
 pub use component_constants::*;
-=======
->>>>>>> 07a85676
 pub use deferred_world::DeferredWorld;
 pub use entity_ref::{
     EntityMut, EntityRef, EntityWorldMut, Entry, FilteredEntityMut, FilteredEntityRef,
     OccupiedEntry, VacantEntry,
 };
+pub use identifier::WorldId;
 pub use spawn_batch::*;
 
 use crate::{
@@ -30,7 +30,7 @@
         Component, ComponentDescriptor, ComponentHooks, ComponentId, ComponentInfo, ComponentTicks,
         Components, Tick,
     },
-    entity::{AllocAtWithoutReplacement, Entities, Entity, EntityLocation},
+    entity::{AllocAtWithoutReplacement, Entities, Entity, EntityHashSet, EntityLocation},
     event::{Event, EventId, Events, SendBatchIds},
     observer::Observers,
     query::{DebugCheckedUnwrap, QueryData, QueryEntityError, QueryFilter, QueryState},
@@ -41,7 +41,6 @@
     world::command_queue::RawCommandQueue,
     world::error::TryRunScheduleError,
 };
-use crate::{component::ComponentInitializer, entity::EntityHashSet};
 use bevy_ptr::{OwningPtr, Ptr};
 use bevy_utils::tracing::warn;
 use std::{
@@ -50,10 +49,7 @@
     mem::MaybeUninit,
     sync::atomic::{AtomicU32, Ordering},
 };
-mod identifier;
-
-use self::unsafe_world_cell::{UnsafeEntityCell, UnsafeWorldCell};
-pub use identifier::WorldId;
+use unsafe_world_cell::{UnsafeEntityCell, UnsafeWorldCell};
 
 /// A [`World`] mutation.
 ///
