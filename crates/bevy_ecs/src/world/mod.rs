--- conflicted
+++ resolved
@@ -101,14 +101,10 @@
             last_check_tick: Tick::new(0),
             last_event_id: 0,
             command_queue: CommandQueue::default(),
-<<<<<<< HEAD
+            flushing_commands: false,
         };
         world.bootstrap();
         world
-=======
-            flushing_commands: false,
-        }
->>>>>>> 4d1c7192
     }
 }
 
