--- conflicted
+++ resolved
@@ -568,14 +568,14 @@
             .get_with_ticks()
     }
 
-<<<<<<< HEAD
     pub(crate) unsafe fn archetypes_mut(self) -> &'w mut Archetypes {
         unsafe { &mut self.world_mut().archetypes }
     }
 
     pub(crate) unsafe fn observers_mut(self) -> &'w mut Observers {
         unsafe { &mut self.world_mut().observers }
-=======
+    }
+
     // Returns a mutable reference to the underlying world's [`CommandQueue`].
     /// # Safety
     /// It is the callers responsibility to ensure that
@@ -586,7 +586,6 @@
         // - caller ensures there are no existing mutable references
         // - caller ensures that we have permission to access the queue
         unsafe { &mut *addr_of_mut!((*self.0).command_queue) }
->>>>>>> 55b73fdf
     }
 }
 
