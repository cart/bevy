#![allow(clippy::type_complexity)]
#![warn(missing_docs)]

//! This crate adds an immediate mode drawing api to Bevy for visual debugging.
//!
//! # Example
//! ```
//! # use bevy_gizmos::prelude::*;
//! # use bevy_render::prelude::*;
//! # use bevy_math::prelude::*;
//! fn system(mut gizmos: Gizmos) {
//!     gizmos.line(Vec3::ZERO, Vec3::X, Color::GREEN);
//! }
//! # bevy_ecs::system::assert_is_system(system);
//! ```
//!
//! See the documentation on [`Gizmos`](crate::gizmos::Gizmos) for more examples.

pub mod gizmos;

#[cfg(feature = "bevy_sprite")]
mod pipeline_2d;
#[cfg(feature = "bevy_pbr")]
mod pipeline_3d;

/// The `bevy_gizmos` prelude.
pub mod prelude {
    #[doc(hidden)]
    pub use crate::{gizmos::Gizmos, AabbGizmo, AabbGizmoConfig, GizmoConfig};
}

use bevy_app::{Last, Plugin, Update};
use bevy_asset::{load_internal_asset, Asset, AssetApp, Assets, Handle};
use bevy_core::cast_slice;
use bevy_ecs::{
    change_detection::DetectChanges,
    component::Component,
    entity::Entity,
    query::{ROQueryItem, Without},
    reflect::ReflectComponent,
    schedule::IntoSystemConfigs,
    system::{
        lifetimeless::{Read, SRes},
        Commands, Query, Res, ResMut, Resource, SystemParamItem,
    },
};
<<<<<<< HEAD
use bevy_reflect::{
    std_traits::ReflectDefault, FromReflect, Reflect, ReflectFromReflect, TypePath,
};
=======
use bevy_reflect::{std_traits::ReflectDefault, Reflect, TypePath, TypeUuid};
>>>>>>> 7c3131a7
use bevy_render::{
    color::Color,
    extract_component::{ComponentUniforms, DynamicUniformIndex, UniformComponentPlugin},
    primitives::Aabb,
    render_asset::{PrepareAssetError, RenderAsset, RenderAssetPlugin, RenderAssets},
    render_phase::{PhaseItem, RenderCommand, RenderCommandResult, TrackedRenderPass},
    render_resource::{
        BindGroup, BindGroupDescriptor, BindGroupEntry, BindGroupLayout, BindGroupLayoutDescriptor,
        BindGroupLayoutEntry, BindingType, Buffer, BufferBindingType, BufferInitDescriptor,
        BufferUsages, Shader, ShaderStages, ShaderType, VertexAttribute, VertexBufferLayout,
        VertexFormat, VertexStepMode,
    },
    renderer::RenderDevice,
    view::RenderLayers,
    Extract, ExtractSchedule, Render, RenderApp, RenderSet,
};
use bevy_transform::components::{GlobalTransform, Transform};
use gizmos::{GizmoStorage, Gizmos};
use std::mem;

const LINE_SHADER_HANDLE: Handle<Shader> = Handle::weak_from_u128(7414812689238026784);

/// A [`Plugin`] that provides an immediate mode drawing api for visual debugging.
pub struct GizmoPlugin;

impl Plugin for GizmoPlugin {
    fn build(&self, app: &mut bevy_app::App) {
        load_internal_asset!(app, LINE_SHADER_HANDLE, "lines.wgsl", Shader::from_wgsl);

<<<<<<< HEAD
        app.add_plugin(UniformComponentPlugin::<LineGizmoUniform>::default())
            .init_asset::<LineGizmo>()
            .add_plugin(RenderAssetPlugin::<LineGizmo>::default())
=======
        app.add_plugins(UniformComponentPlugin::<LineGizmoUniform>::default())
            .add_asset::<LineGizmo>()
            .add_plugins(RenderAssetPlugin::<LineGizmo>::default())
>>>>>>> 7c3131a7
            .init_resource::<LineGizmoHandles>()
            .init_resource::<GizmoConfig>()
            .init_resource::<GizmoStorage>()
            .add_systems(Last, update_gizmo_meshes)
            .add_systems(
                Update,
                (
                    draw_aabbs,
                    draw_all_aabbs.run_if(|config: Res<GizmoConfig>| config.aabb.draw_all),
                ),
            );

        let Ok(render_app) = app.get_sub_app_mut(RenderApp) else { return; };

        render_app
            .add_systems(ExtractSchedule, extract_gizmo_data)
            .add_systems(Render, queue_line_gizmo_bind_group.in_set(RenderSet::Queue));

        #[cfg(feature = "bevy_sprite")]
        app.add_plugins(pipeline_2d::LineGizmo2dPlugin);
        #[cfg(feature = "bevy_pbr")]
        app.add_plugins(pipeline_3d::LineGizmo3dPlugin);
    }

    fn finish(&self, app: &mut bevy_app::App) {
        let Ok(render_app) = app.get_sub_app_mut(RenderApp) else { return; };

        let render_device = render_app.world.resource::<RenderDevice>();
        let layout = render_device.create_bind_group_layout(&BindGroupLayoutDescriptor {
            entries: &[BindGroupLayoutEntry {
                binding: 0,
                visibility: ShaderStages::VERTEX,
                ty: BindingType::Buffer {
                    ty: BufferBindingType::Uniform,
                    has_dynamic_offset: true,
                    min_binding_size: Some(LineGizmoUniform::min_size()),
                },
                count: None,
            }],
            label: Some("LineGizmoUniform layout"),
        });

        render_app.insert_resource(LineGizmoUniformBindgroupLayout { layout });
    }
}

/// A [`Resource`] that stores configuration for gizmos.
#[derive(Resource, Clone)]
pub struct GizmoConfig {
    /// Set to `false` to stop drawing gizmos.
    ///
    /// Defaults to `true`.
    pub enabled: bool,
    /// Line width specified in pixels.
    ///
    /// If `line_perspective` is `true` then this is the size in pixels at the camera's near plane.
    ///
    /// Defaults to `2.0`.
    pub line_width: f32,
    /// Apply perspective to gizmo lines.
    ///
    /// This setting only affects 3D, non-orhographic cameras.
    ///
    /// Defaults to `false`.
    pub line_perspective: bool,
    /// How closer to the camera than real geometry the line should be.
    ///
    /// Value between -1 and 1 (inclusive).
    /// * 0 means that there is no change to the line position when rendering
    /// * 1 means it is furthest away from camera as possible
    /// * -1 means that it will always render in front of other things.
    ///
    /// This is typically useful if you are drawing wireframes on top of polygons
    /// and your wireframe is z-fighting (flickering on/off) with your main model.
    /// You would set this value to a negative number close to 0.0.
    pub depth_bias: f32,
    /// Configuration for the [`AabbGizmo`].
    pub aabb: AabbGizmoConfig,
    /// Describes which rendering layers gizmos will be rendered to.
    ///
    /// Gizmos will only be rendered to cameras with intersecting layers.
    pub render_layers: RenderLayers,
}

impl Default for GizmoConfig {
    fn default() -> Self {
        Self {
            enabled: true,
            line_width: 2.,
            line_perspective: false,
            depth_bias: 0.,
            aabb: Default::default(),
            render_layers: Default::default(),
        }
    }
}

/// Configuration for drawing the [`Aabb`] component on entities.
#[derive(Clone, Default)]
pub struct AabbGizmoConfig {
    /// Draws all bounding boxes in the scene when set to `true`.
    ///
    /// To draw a specific entity's bounding box, you can add the [`AabbGizmo`] component.
    ///
    /// Defaults to `false`.
    pub draw_all: bool,
    /// The default color for bounding box gizmos.
    ///
    /// A random color is chosen per box if `None`.
    ///
    /// Defaults to `None`.
    pub default_color: Option<Color>,
}

/// Add this [`Component`] to an entity to draw its [`Aabb`] component.
#[derive(Component, Reflect, Default, Debug)]
#[reflect(Component, Default)]
pub struct AabbGizmo {
    /// The color of the box.
    ///
    /// The default color from the [`GizmoConfig`] resource is used if `None`,
    pub color: Option<Color>,
}

fn draw_aabbs(
    query: Query<(Entity, &Aabb, &GlobalTransform, &AabbGizmo)>,
    config: Res<GizmoConfig>,
    mut gizmos: Gizmos,
) {
    for (entity, &aabb, &transform, gizmo) in &query {
        let color = gizmo
            .color
            .or(config.aabb.default_color)
            .unwrap_or_else(|| color_from_entity(entity));
        gizmos.cuboid(aabb_transform(aabb, transform), color);
    }
}

fn draw_all_aabbs(
    query: Query<(Entity, &Aabb, &GlobalTransform), Without<AabbGizmo>>,
    config: Res<GizmoConfig>,
    mut gizmos: Gizmos,
) {
    for (entity, &aabb, &transform) in &query {
        let color = config
            .aabb
            .default_color
            .unwrap_or_else(|| color_from_entity(entity));
        gizmos.cuboid(aabb_transform(aabb, transform), color);
    }
}

fn color_from_entity(entity: Entity) -> Color {
    use bevy_utils::RandomState;
    const U64_TO_DEGREES: f32 = 360.0 / u64::MAX as f32;
    const STATE: RandomState =
        RandomState::with_seeds(5952553601252303067, 16866614500153072625, 0, 0);

    let hash = STATE.hash_one(entity);
    let hue = hash as f32 * U64_TO_DEGREES;
    Color::hsl(hue, 1., 0.5)
}

fn aabb_transform(aabb: Aabb, transform: GlobalTransform) -> GlobalTransform {
    transform
        * GlobalTransform::from(
            Transform::from_translation(aabb.center.into())
                .with_scale((aabb.half_extents * 2.).into()),
        )
}

#[derive(Resource, Default)]
struct LineGizmoHandles {
    list: Option<Handle<LineGizmo>>,
    strip: Option<Handle<LineGizmo>>,
}

fn update_gizmo_meshes(
    mut line_gizmos: ResMut<Assets<LineGizmo>>,
    mut handles: ResMut<LineGizmoHandles>,
    mut storage: ResMut<GizmoStorage>,
) {
    if storage.list_positions.is_empty() {
        handles.list = None;
    } else if let Some(handle) = handles.list.as_ref() {
        let list = line_gizmos.get_mut(handle).unwrap();

        list.positions = mem::take(&mut storage.list_positions);
        list.colors = mem::take(&mut storage.list_colors);
    } else {
        let mut list = LineGizmo {
            strip: false,
            ..Default::default()
        };

        list.positions = mem::take(&mut storage.list_positions);
        list.colors = mem::take(&mut storage.list_colors);

        handles.list = Some(line_gizmos.add(list));
    }

    if storage.strip_positions.is_empty() {
        handles.strip = None;
    } else if let Some(handle) = handles.strip.as_ref() {
        let strip = line_gizmos.get_mut(handle).unwrap();

        strip.positions = mem::take(&mut storage.strip_positions);
        strip.colors = mem::take(&mut storage.strip_colors);
    } else {
        let mut strip = LineGizmo {
            strip: true,
            ..Default::default()
        };

        strip.positions = mem::take(&mut storage.strip_positions);
        strip.colors = mem::take(&mut storage.strip_colors);

        handles.strip = Some(line_gizmos.add(strip));
    }
}

fn extract_gizmo_data(
    mut commands: Commands,
    handles: Extract<Res<LineGizmoHandles>>,
    config: Extract<Res<GizmoConfig>>,
) {
    if config.is_changed() {
        commands.insert_resource(config.clone());
    }

    if !config.enabled {
        return;
    }

    for handle in [&handles.list, &handles.strip].into_iter().flatten() {
        commands.spawn((
            LineGizmoUniform {
                line_width: config.line_width,
                depth_bias: config.depth_bias,
                #[cfg(feature = "webgl")]
                _padding: Default::default(),
            },
            handle.clone_weak(),
        ));
    }
}

#[derive(Component, ShaderType, Clone, Copy)]
struct LineGizmoUniform {
    line_width: f32,
    depth_bias: f32,
    /// WebGL2 structs must be 16 byte aligned.
    #[cfg(feature = "webgl")]
    _padding: bevy_math::Vec2,
}

#[derive(Asset, Debug, Default, Clone, TypePath)]
struct LineGizmo {
    positions: Vec<[f32; 3]>,
    colors: Vec<[f32; 4]>,
    /// Whether this gizmo's topology is a line-strip or line-list
    strip: bool,
}

#[derive(Debug, Clone)]
struct GpuLineGizmo {
    position_buffer: Buffer,
    color_buffer: Buffer,
    vertex_count: u32,
    strip: bool,
}

impl RenderAsset for LineGizmo {
    type ExtractedAsset = LineGizmo;

    type PreparedAsset = GpuLineGizmo;

    type Param = SRes<RenderDevice>;

    fn extract_asset(&self) -> Self::ExtractedAsset {
        self.clone()
    }

    fn prepare_asset(
        line_gizmo: Self::ExtractedAsset,
        render_device: &mut SystemParamItem<Self::Param>,
    ) -> Result<Self::PreparedAsset, PrepareAssetError<Self::ExtractedAsset>> {
        let position_buffer_data = cast_slice(&line_gizmo.positions);
        let position_buffer = render_device.create_buffer_with_data(&BufferInitDescriptor {
            usage: BufferUsages::VERTEX,
            label: Some("LineGizmo Position Buffer"),
            contents: position_buffer_data,
        });

        let color_buffer_data = cast_slice(&line_gizmo.colors);
        let color_buffer = render_device.create_buffer_with_data(&BufferInitDescriptor {
            usage: BufferUsages::VERTEX,
            label: Some("LineGizmo Color Buffer"),
            contents: color_buffer_data,
        });

        Ok(GpuLineGizmo {
            position_buffer,
            color_buffer,
            vertex_count: line_gizmo.positions.len() as u32,
            strip: line_gizmo.strip,
        })
    }
}

#[derive(Resource)]
struct LineGizmoUniformBindgroupLayout {
    layout: BindGroupLayout,
}

#[derive(Resource)]
struct LineGizmoUniformBindgroup {
    bindgroup: BindGroup,
}

fn queue_line_gizmo_bind_group(
    mut commands: Commands,
    line_gizmo_uniform_layout: Res<LineGizmoUniformBindgroupLayout>,
    render_device: Res<RenderDevice>,
    line_gizmo_uniforms: Res<ComponentUniforms<LineGizmoUniform>>,
) {
    if let Some(binding) = line_gizmo_uniforms.uniforms().binding() {
        commands.insert_resource(LineGizmoUniformBindgroup {
            bindgroup: render_device.create_bind_group(&BindGroupDescriptor {
                entries: &[BindGroupEntry {
                    binding: 0,
                    resource: binding,
                }],
                label: Some("LineGizmoUniform bindgroup"),
                layout: &line_gizmo_uniform_layout.layout,
            }),
        });
    }
}

struct SetLineGizmoBindGroup<const I: usize>;
impl<const I: usize, P: PhaseItem> RenderCommand<P> for SetLineGizmoBindGroup<I> {
    type ViewWorldQuery = ();
    type ItemWorldQuery = Read<DynamicUniformIndex<LineGizmoUniform>>;
    type Param = SRes<LineGizmoUniformBindgroup>;

    #[inline]
    fn render<'w>(
        _item: &P,
        _view: ROQueryItem<'w, Self::ViewWorldQuery>,
        uniform_index: ROQueryItem<'w, Self::ItemWorldQuery>,
        bind_group: SystemParamItem<'w, '_, Self::Param>,
        pass: &mut TrackedRenderPass<'w>,
    ) -> RenderCommandResult {
        pass.set_bind_group(
            I,
            &bind_group.into_inner().bindgroup,
            &[uniform_index.index()],
        );
        RenderCommandResult::Success
    }
}

struct DrawLineGizmo;
impl<P: PhaseItem> RenderCommand<P> for DrawLineGizmo {
    type ViewWorldQuery = ();
    type ItemWorldQuery = Read<Handle<LineGizmo>>;
    type Param = SRes<RenderAssets<LineGizmo>>;

    #[inline]
    fn render<'w>(
        _item: &P,
        _view: ROQueryItem<'w, Self::ViewWorldQuery>,
        handle: ROQueryItem<'w, Self::ItemWorldQuery>,
        line_gizmos: SystemParamItem<'w, '_, Self::Param>,
        pass: &mut TrackedRenderPass<'w>,
    ) -> RenderCommandResult {
        let Some(line_gizmo) = line_gizmos.into_inner().get(handle) else {
            return RenderCommandResult::Failure;
        };

        let instances = if line_gizmo.strip {
            let item_size = VertexFormat::Float32x3.size();
            let buffer_size = line_gizmo.position_buffer.size() - item_size;
            pass.set_vertex_buffer(0, line_gizmo.position_buffer.slice(..buffer_size));
            pass.set_vertex_buffer(1, line_gizmo.position_buffer.slice(item_size..));

            let item_size = VertexFormat::Float32x4.size();
            let buffer_size = line_gizmo.color_buffer.size() - item_size;
            pass.set_vertex_buffer(2, line_gizmo.color_buffer.slice(..buffer_size));
            pass.set_vertex_buffer(3, line_gizmo.color_buffer.slice(item_size..));

            u32::max(line_gizmo.vertex_count, 1) - 1
        } else {
            pass.set_vertex_buffer(0, line_gizmo.position_buffer.slice(..));
            pass.set_vertex_buffer(1, line_gizmo.color_buffer.slice(..));

            line_gizmo.vertex_count / 2
        };

        pass.draw(0..6, 0..instances);

        RenderCommandResult::Success
    }
}

fn line_gizmo_vertex_buffer_layouts(strip: bool) -> Vec<VertexBufferLayout> {
    use VertexFormat::*;
    let mut position_layout = VertexBufferLayout {
        array_stride: Float32x3.size(),
        step_mode: VertexStepMode::Instance,
        attributes: vec![VertexAttribute {
            format: Float32x3,
            offset: 0,
            shader_location: 0,
        }],
    };

    let mut color_layout = VertexBufferLayout {
        array_stride: Float32x4.size(),
        step_mode: VertexStepMode::Instance,
        attributes: vec![VertexAttribute {
            format: Float32x4,
            offset: 0,
            shader_location: 2,
        }],
    };

    if strip {
        vec![
            position_layout.clone(),
            {
                position_layout.attributes[0].shader_location = 1;
                position_layout
            },
            color_layout.clone(),
            {
                color_layout.attributes[0].shader_location = 3;
                color_layout
            },
        ]
    } else {
        position_layout.array_stride *= 2;
        position_layout.attributes.push(VertexAttribute {
            format: Float32x3,
            offset: Float32x3.size(),
            shader_location: 1,
        });

        color_layout.array_stride *= 2;
        color_layout.attributes.push(VertexAttribute {
            format: Float32x4,
            offset: Float32x4.size(),
            shader_location: 3,
        });

        vec![position_layout, color_layout]
    }
}<|MERGE_RESOLUTION|>--- conflicted
+++ resolved
@@ -44,13 +44,7 @@
         Commands, Query, Res, ResMut, Resource, SystemParamItem,
     },
 };
-<<<<<<< HEAD
-use bevy_reflect::{
-    std_traits::ReflectDefault, FromReflect, Reflect, ReflectFromReflect, TypePath,
-};
-=======
-use bevy_reflect::{std_traits::ReflectDefault, Reflect, TypePath, TypeUuid};
->>>>>>> 7c3131a7
+use bevy_reflect::{std_traits::ReflectDefault, Reflect, TypePath};
 use bevy_render::{
     color::Color,
     extract_component::{ComponentUniforms, DynamicUniformIndex, UniformComponentPlugin},
@@ -80,15 +74,9 @@
     fn build(&self, app: &mut bevy_app::App) {
         load_internal_asset!(app, LINE_SHADER_HANDLE, "lines.wgsl", Shader::from_wgsl);
 
-<<<<<<< HEAD
-        app.add_plugin(UniformComponentPlugin::<LineGizmoUniform>::default())
+        app.add_plugins(UniformComponentPlugin::<LineGizmoUniform>::default())
             .init_asset::<LineGizmo>()
-            .add_plugin(RenderAssetPlugin::<LineGizmo>::default())
-=======
-        app.add_plugins(UniformComponentPlugin::<LineGizmoUniform>::default())
-            .add_asset::<LineGizmo>()
             .add_plugins(RenderAssetPlugin::<LineGizmo>::default())
->>>>>>> 7c3131a7
             .init_resource::<LineGizmoHandles>()
             .init_resource::<GizmoConfig>()
             .init_resource::<GizmoStorage>()
