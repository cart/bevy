--- conflicted
+++ resolved
@@ -16,15 +16,22 @@
 //!
 //! See the documentation on [`Gizmos`](crate::gizmos::Gizmos) for more examples.
 
-use std::mem;
+pub mod gizmos;
+
+#[cfg(feature = "bevy_sprite")]
+mod pipeline_2d;
+#[cfg(feature = "bevy_pbr")]
+mod pipeline_3d;
+
+/// The `bevy_gizmos` prelude.
+pub mod prelude {
+    #[doc(hidden)]
+    pub use crate::{gizmos::Gizmos, AabbGizmo, AabbGizmoConfig, GizmoConfig};
+}
 
 use bevy_app::{Last, Plugin, Update};
-<<<<<<< HEAD
-use bevy_asset::{load_internal_asset, Assets, Handle};
-=======
-use bevy_asset::{load_internal_asset, AddAsset, Assets, Handle, HandleUntyped};
+use bevy_asset::{load_internal_asset, Asset, AssetApp, Assets, Handle};
 use bevy_core::cast_slice;
->>>>>>> 2551ccbe
 use bevy_ecs::{
     change_detection::DetectChanges,
     component::Component,
@@ -37,13 +44,9 @@
         Commands, Query, Res, ResMut, Resource, SystemParamItem,
     },
 };
-<<<<<<< HEAD
-use bevy_math::Mat4;
-=======
 use bevy_reflect::{
-    std_traits::ReflectDefault, FromReflect, Reflect, ReflectFromReflect, TypePath, TypeUuid,
+    std_traits::ReflectDefault, FromReflect, Reflect, ReflectFromReflect, TypePath,
 };
->>>>>>> 2551ccbe
 use bevy_render::{
     color::Color,
     extract_component::{ComponentUniforms, DynamicUniformIndex, UniformComponentPlugin},
@@ -60,22 +63,8 @@
     Extract, ExtractSchedule, Render, RenderApp, RenderSet,
 };
 use bevy_transform::components::{GlobalTransform, Transform};
-
-pub mod gizmos;
-
-#[cfg(feature = "bevy_sprite")]
-mod pipeline_2d;
-#[cfg(feature = "bevy_pbr")]
-mod pipeline_3d;
-
-use bevy_reflect::{std_traits::ReflectDefault, FromReflect, Reflect, ReflectFromReflect};
 use gizmos::{GizmoStorage, Gizmos};
-
-/// The `bevy_gizmos` prelude.
-pub mod prelude {
-    #[doc(hidden)]
-    pub use crate::{gizmos::Gizmos, AabbGizmo, AabbGizmoConfig, GizmoConfig};
-}
+use std::mem;
 
 const LINE_SHADER_HANDLE: Handle<Shader> = Handle::weak_from_u128(7414812689238026784);
 
@@ -87,7 +76,7 @@
         load_internal_asset!(app, LINE_SHADER_HANDLE, "lines.wgsl", Shader::from_wgsl);
 
         app.add_plugin(UniformComponentPlugin::<LineGizmoUniform>::default())
-            .add_asset::<LineGizmo>()
+            .init_asset::<LineGizmo>()
             .add_plugin(RenderAssetPlugin::<LineGizmo>::default())
             .init_resource::<LineGizmoHandles>()
             .init_resource::<GizmoConfig>()
@@ -334,8 +323,7 @@
     _padding: bevy_math::Vec2,
 }
 
-#[derive(Debug, Default, Clone, TypeUuid, TypePath)]
-#[uuid = "02b99cbf-bb26-4713-829a-aee8e08dedc0"]
+#[derive(Asset, Debug, Default, Clone, TypePath)]
 struct LineGizmo {
     positions: Vec<[f32; 3]>,
     colors: Vec<[f32; 4]>,
