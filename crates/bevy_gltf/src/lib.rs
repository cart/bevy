#![allow(clippy::type_complexity)]

#[cfg(feature = "bevy_animation")]
use bevy_animation::AnimationClip;
use bevy_utils::HashMap;

mod loader;
mod vertex_attributes;
pub use loader::*;

use bevy_app::prelude::*;
use bevy_asset::{Asset, AssetApp, Handle};
use bevy_ecs::{prelude::Component, reflect::ReflectComponent, world::FromWorld};
use bevy_pbr::StandardMaterial;
use bevy_reflect::{Reflect, TypePath};
use bevy_render::mesh::{Mesh, MeshVertexAttribute};
use bevy_scene::Scene;

/// Adds support for glTF file loading to the app.
#[derive(Default)]
pub struct GltfPlugin {
    custom_vertex_attributes: HashMap<String, MeshVertexAttribute>,
}

impl GltfPlugin {
    pub fn add_custom_vertex_attribute(
        mut self,
        name: &str,
        attribute: MeshVertexAttribute,
    ) -> Self {
        self.custom_vertex_attributes
            .insert(name.to_string(), attribute);
        self
    }
}

impl Plugin for GltfPlugin {
    fn build(&self, app: &mut App) {
<<<<<<< HEAD
        let mut loader = GltfLoader::from_world(&mut app.world);
        loader.custom_vertex_attributes = self.custom_vertex_attributes.clone();
        app.register_asset_loader(loader)
            .register_type::<GltfExtras>()
            .init_asset::<Gltf>()
            .init_asset::<GltfNode>()
            .init_asset::<GltfPrimitive>()
            .init_asset::<GltfMesh>();
    }
}

/// Representation of a loaded glTF file.
#[derive(Asset, Debug, TypePath)]
=======
        app.register_type::<GltfExtras>()
            .add_asset::<Gltf>()
            .add_asset::<GltfNode>()
            .add_asset::<GltfPrimitive>()
            .add_asset::<GltfMesh>();
    }

    fn finish(&self, app: &mut App) {
        let supported_compressed_formats = match app.world.get_resource::<RenderDevice>() {
            Some(render_device) => CompressedImageFormats::from_features(render_device.features()),

            None => CompressedImageFormats::NONE,
        };
        app.add_asset_loader::<GltfLoader>(GltfLoader {
            supported_compressed_formats,
            custom_vertex_attributes: self.custom_vertex_attributes.clone(),
        });
    }
}

/// Representation of a loaded glTF file
/// (file loaded via the `AssetServer` with the extension `.glb` or `.gltf`).
#[derive(Debug, TypeUuid, TypePath)]
#[uuid = "5c7d5f8a-f7b0-4e45-a09e-406c0372fea2"]
>>>>>>> 10797d4f
pub struct Gltf {
    pub scenes: Vec<Handle<Scene>>,
    pub named_scenes: HashMap<String, Handle<Scene>>,
    pub meshes: Vec<Handle<GltfMesh>>,
    pub named_meshes: HashMap<String, Handle<GltfMesh>>,
    pub materials: Vec<Handle<StandardMaterial>>,
    pub named_materials: HashMap<String, Handle<StandardMaterial>>,
    pub nodes: Vec<Handle<GltfNode>>,
    pub named_nodes: HashMap<String, Handle<GltfNode>>,
    pub default_scene: Option<Handle<Scene>>,
    #[cfg(feature = "bevy_animation")]
    pub animations: Vec<Handle<AnimationClip>>,
    #[cfg(feature = "bevy_animation")]
    pub named_animations: HashMap<String, Handle<AnimationClip>>,
}

/// A glTF node with all of its child nodes, its [`GltfMesh`],
/// [`Transform`](bevy_transform::prelude::Transform) and an optional [`GltfExtras`].
#[derive(Asset, Debug, Clone, TypePath)]
pub struct GltfNode {
    pub children: Vec<GltfNode>,
    pub mesh: Option<Handle<GltfMesh>>,
    pub transform: bevy_transform::prelude::Transform,
    pub extras: Option<GltfExtras>,
}

/// A glTF mesh, which may consist of multiple [`GltfPrimitives`](GltfPrimitive)
/// and an optional [`GltfExtras`].
#[derive(Asset, Debug, Clone, TypePath)]
pub struct GltfMesh {
    pub primitives: Vec<GltfPrimitive>,
    pub extras: Option<GltfExtras>,
}

/// Part of a [`GltfMesh`] that consists of a [`Mesh`], an optional [`StandardMaterial`] and [`GltfExtras`].
#[derive(Asset, Debug, Clone, TypePath)]
pub struct GltfPrimitive {
    pub mesh: Handle<Mesh>,
    pub material: Option<Handle<StandardMaterial>>,
    pub extras: Option<GltfExtras>,
    pub material_extras: Option<GltfExtras>,
}

#[derive(Clone, Debug, Reflect, Default, Component)]
#[reflect(Component)]
pub struct GltfExtras {
    pub value: String,
}<|MERGE_RESOLUTION|>--- conflicted
+++ resolved
@@ -10,10 +10,14 @@
 
 use bevy_app::prelude::*;
 use bevy_asset::{Asset, AssetApp, Handle};
-use bevy_ecs::{prelude::Component, reflect::ReflectComponent, world::FromWorld};
+use bevy_ecs::{prelude::Component, reflect::ReflectComponent};
 use bevy_pbr::StandardMaterial;
 use bevy_reflect::{Reflect, TypePath};
-use bevy_render::mesh::{Mesh, MeshVertexAttribute};
+use bevy_render::{
+    mesh::{Mesh, MeshVertexAttribute},
+    renderer::RenderDevice,
+    texture::CompressedImageFormats,
+};
 use bevy_scene::Scene;
 
 /// Adds support for glTF file loading to the app.
@@ -36,26 +40,11 @@
 
 impl Plugin for GltfPlugin {
     fn build(&self, app: &mut App) {
-<<<<<<< HEAD
-        let mut loader = GltfLoader::from_world(&mut app.world);
-        loader.custom_vertex_attributes = self.custom_vertex_attributes.clone();
-        app.register_asset_loader(loader)
-            .register_type::<GltfExtras>()
+        app.register_type::<GltfExtras>()
             .init_asset::<Gltf>()
             .init_asset::<GltfNode>()
             .init_asset::<GltfPrimitive>()
             .init_asset::<GltfMesh>();
-    }
-}
-
-/// Representation of a loaded glTF file.
-#[derive(Asset, Debug, TypePath)]
-=======
-        app.register_type::<GltfExtras>()
-            .add_asset::<Gltf>()
-            .add_asset::<GltfNode>()
-            .add_asset::<GltfPrimitive>()
-            .add_asset::<GltfMesh>();
     }
 
     fn finish(&self, app: &mut App) {
@@ -64,18 +53,15 @@
 
             None => CompressedImageFormats::NONE,
         };
-        app.add_asset_loader::<GltfLoader>(GltfLoader {
+        app.register_asset_loader(GltfLoader {
             supported_compressed_formats,
             custom_vertex_attributes: self.custom_vertex_attributes.clone(),
         });
     }
 }
 
-/// Representation of a loaded glTF file
-/// (file loaded via the `AssetServer` with the extension `.glb` or `.gltf`).
-#[derive(Debug, TypeUuid, TypePath)]
-#[uuid = "5c7d5f8a-f7b0-4e45-a09e-406c0372fea2"]
->>>>>>> 10797d4f
+/// Representation of a loaded glTF file.
+#[derive(Asset, Debug, TypePath)]
 pub struct Gltf {
     pub scenes: Vec<Handle<Scene>>,
     pub named_scenes: HashMap<String, Handle<Scene>>,
