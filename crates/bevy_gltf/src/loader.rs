--- conflicted
+++ resolved
@@ -1,14 +1,7 @@
-<<<<<<< HEAD
 use crate::{vertex_attributes::convert_attribute, Gltf, GltfExtras, GltfNode};
 use anyhow::Result;
 use bevy_asset::{
     io::Reader, AssetLoadError, AssetLoader, AsyncReadExt, Handle, LoadContext, ReadAssetBytesError,
-=======
-use crate::{vertex_attributes::*, Gltf, GltfExtras, GltfNode};
-use anyhow::Result;
-use bevy_asset::{
-    AssetIoError, AssetLoader, AssetPath, BoxedFuture, Handle, HandleId, LoadContext, LoadedAsset,
->>>>>>> 7c3131a7
 };
 use bevy_core::Name;
 use bevy_core_pipeline::prelude::Camera3dBundle;
@@ -50,15 +43,11 @@
     texture::{MagFilter, MinFilter, WrappingMode},
     Material, Node, Primitive,
 };
-<<<<<<< HEAD
+use serde::Deserialize;
 use std::{
     collections::VecDeque,
     path::{Path, PathBuf},
 };
-=======
-use serde::Deserialize;
-use std::{collections::VecDeque, path::Path};
->>>>>>> 7c3131a7
 use thiserror::Error;
 
 /// An error that occurs when loading a glTF file.
@@ -369,10 +358,8 @@
                         morph_target_reader.map(PrimitiveMorphAttributesIter),
                         mesh.count_vertices(),
                     )?;
-                    let handle = load_context.set_labeled_asset(
-                        &morph_targets_label,
-                        LoadedAsset::new(morph_target_image.0),
-                    );
+                    let handle =
+                        load_context.add_labeled_asset(morph_targets_label, morph_target_image.0);
 
                     mesh.set_morph_targets(handle);
                     let extras = gltf_mesh.extras().as_ref();
@@ -432,21 +419,12 @@
             });
         }
 
-<<<<<<< HEAD
         let handle = load_context.add_labeled_asset(
-            mesh_label(&mesh),
+            mesh_label(&gltf_mesh),
             super::GltfMesh {
                 primitives,
-                extras: get_gltf_extras(mesh.extras()),
+                extras: get_gltf_extras(gltf_mesh.extras()),
             },
-=======
-        let handle = load_context.set_labeled_asset(
-            &mesh_label(&gltf_mesh),
-            LoadedAsset::new(super::GltfMesh {
-                primitives,
-                extras: get_gltf_extras(gltf_mesh.extras()),
-            }),
->>>>>>> 7c3131a7
         );
         if let Some(name) = gltf_mesh.name() {
             named_meshes.insert(name.to_string(), handle.clone());
@@ -822,8 +800,8 @@
         if let Some(weights) = mesh.weights() {
             let first_mesh = if let Some(primitive) = mesh.primitives().next() {
                 let primitive_label = primitive_label(&mesh, &primitive);
-                let path = AssetPath::new_ref(load_context.path(), Some(&primitive_label));
-                Some(Handle::weak(HandleId::from(path)))
+                let handle: Handle<Mesh> = load_context.get_label_handle(&primitive_label);
+                Some(handle)
             } else {
                 None
             };
@@ -848,16 +826,10 @@
                 let primitive_label = primitive_label(&mesh, &primitive);
                 let bounds = primitive.bounding_box();
 
-<<<<<<< HEAD
                 let mut mesh_entity = parent.spawn(PbrBundle {
                     // TODO: handle missing label handle errors here?
                     mesh: load_context.get_label_handle(&primitive_label),
                     material: load_context.get_label_handle(&material_label),
-=======
-                let mut primitive_entity = parent.spawn(PbrBundle {
-                    mesh: load_context.get_handle(mesh_asset_path),
-                    material: load_context.get_handle(material_asset_path),
->>>>>>> 7c3131a7
                     ..Default::default()
                 });
                 let target_count = primitive.morph_targets().len();
@@ -872,23 +844,23 @@
                     // they should all have the same length.
                     // > All morph target accessors MUST have the same count as
                     // > the accessors of the original primitive.
-                    primitive_entity.insert(MeshMorphWeights::new(weights).unwrap());
-                }
-                primitive_entity.insert(Aabb::from_min_max(
+                    mesh_entity.insert(MeshMorphWeights::new(weights).unwrap());
+                }
+                mesh_entity.insert(Aabb::from_min_max(
                     Vec3::from_slice(&bounds.min),
                     Vec3::from_slice(&bounds.max),
                 ));
 
                 if let Some(extras) = primitive.extras() {
-                    primitive_entity.insert(super::GltfExtras {
+                    mesh_entity.insert(super::GltfExtras {
                         value: extras.get().to_string(),
                     });
                 }
 
-                primitive_entity.insert(Name::new(primitive_name(&mesh, &primitive)));
+                mesh_entity.insert(Name::new(primitive_name(&mesh, &primitive)));
                 // Mark for adding skinned mesh
                 if let Some(skin) = gltf_node.skin() {
-                    entity_to_skin_index_map.insert(primitive_entity.id(), skin.index());
+                    entity_to_skin_index_map.insert(mesh_entity.id(), skin.index());
                 }
             }
         }
