pub mod wireframe;

mod alpha;
mod bloom;
mod bundle;
mod light;
mod material;
mod pbr_material;
mod render;

pub use alpha::*;
pub use bloom::*;
pub use bundle::*;
pub use light::*;
pub use material::*;
pub use pbr_material::*;
pub use render::*;

use bevy_window::ModifiesWindows;

pub mod prelude {
    #[doc(hidden)]
    pub use crate::{
        alpha::AlphaMode,
        bundle::{
            DirectionalLightBundle, MaterialMeshBundle, PbrBundle, PointLightBundle,
            SpotLightBundle,
        },
        light::{AmbientLight, DirectionalLight, PointLight, SpotLight},
        material::{Material, MaterialPlugin},
        pbr_material::StandardMaterial,
    };
}

pub mod draw_3d_graph {
    pub mod node {
        /// Label for the shadow pass node.
        pub const SHADOW_PASS: &str = "shadow_pass";
    }
}

use bevy_app::prelude::*;
use bevy_asset::{load_internal_asset, AddAsset, Assets, Handle, HandleUntyped};
use bevy_ecs::prelude::*;
use bevy_reflect::TypeUuid;
use bevy_render::{
    camera::CameraUpdateSystem,
    extract_resource::ExtractResourcePlugin,
    prelude::Color,
    render_graph::RenderGraph,
    render_phase::{sort_phase_system, AddRenderCommand, DrawFunctions},
    render_resource::{Shader, SpecializedMeshPipelines},
    view::VisibilitySystems,
    RenderApp, RenderStage,
};
use bevy_transform::TransformSystem;

pub const PBR_TYPES_SHADER_HANDLE: HandleUntyped =
    HandleUntyped::weak_from_u64(Shader::TYPE_UUID, 1708015359337029744);
pub const PBR_BINDINGS_SHADER_HANDLE: HandleUntyped =
    HandleUntyped::weak_from_u64(Shader::TYPE_UUID, 5635987986427308186);
pub const UTILS_HANDLE: HandleUntyped =
    HandleUntyped::weak_from_u64(Shader::TYPE_UUID, 1900548483293416725);
pub const CLUSTERED_FORWARD_HANDLE: HandleUntyped =
    HandleUntyped::weak_from_u64(Shader::TYPE_UUID, 166852093121196815);
pub const PBR_LIGHTING_HANDLE: HandleUntyped =
    HandleUntyped::weak_from_u64(Shader::TYPE_UUID, 14170772752254856967);
pub const SHADOWS_HANDLE: HandleUntyped =
    HandleUntyped::weak_from_u64(Shader::TYPE_UUID, 11350275143789590502);
pub const PBR_SHADER_HANDLE: HandleUntyped =
    HandleUntyped::weak_from_u64(Shader::TYPE_UUID, 4805239651767701046);
pub const PBR_FUNCTIONS_HANDLE: HandleUntyped =
    HandleUntyped::weak_from_u64(Shader::TYPE_UUID, 16550102964439850292);
pub const SHADOW_SHADER_HANDLE: HandleUntyped =
    HandleUntyped::weak_from_u64(Shader::TYPE_UUID, 1836745567947005696);

/// Sets up the entire PBR infrastructure of bevy.
#[derive(Default)]
pub struct PbrPlugin;

impl Plugin for PbrPlugin {
    fn build(&self, app: &mut App) {
        load_internal_asset!(
            app,
            PBR_TYPES_SHADER_HANDLE,
            "render/pbr_types.wgsl",
            Shader::from_wgsl
        );
        load_internal_asset!(
            app,
            PBR_BINDINGS_SHADER_HANDLE,
            "render/pbr_bindings.wgsl",
            Shader::from_wgsl
        );
        load_internal_asset!(app, UTILS_HANDLE, "render/utils.wgsl", Shader::from_wgsl);
        load_internal_asset!(
            app,
            CLUSTERED_FORWARD_HANDLE,
            "render/clustered_forward.wgsl",
            Shader::from_wgsl
        );
        load_internal_asset!(
            app,
            PBR_LIGHTING_HANDLE,
            "render/pbr_lighting.wgsl",
            Shader::from_wgsl
        );
        load_internal_asset!(
            app,
            SHADOWS_HANDLE,
            "render/shadows.wgsl",
            Shader::from_wgsl
        );
        load_internal_asset!(
            app,
            PBR_FUNCTIONS_HANDLE,
            "render/pbr_functions.wgsl",
            Shader::from_wgsl
        );
        load_internal_asset!(app, PBR_SHADER_HANDLE, "render/pbr.wgsl", Shader::from_wgsl);
        load_internal_asset!(
            app,
            SHADOW_SHADER_HANDLE,
            "render/depth.wgsl",
            Shader::from_wgsl
        );

        app.register_type::<CubemapVisibleEntities>()
            .register_type::<DirectionalLight>()
            .register_type::<PointLight>()
            .register_type::<SpotLight>()
<<<<<<< HEAD
=======
            .add_plugin(MeshRenderPlugin)
            .add_plugin(MaterialPlugin::<StandardMaterial>::default())
            .register_asset_reflect::<StandardMaterial>()
>>>>>>> 5640ec85
            .register_type::<AmbientLight>()
            .register_type::<DirectionalLightShadowMap>()
            .register_type::<PointLightShadowMap>()
            .add_plugin(MeshRenderPlugin)
            .add_plugin(MaterialPlugin::<StandardMaterial>::default())
            .add_plugin(BloomPlugin)
            .init_resource::<AmbientLight>()
            .init_resource::<GlobalVisiblePointLights>()
            .init_resource::<DirectionalLightShadowMap>()
            .init_resource::<PointLightShadowMap>()
            .add_plugin(ExtractResourcePlugin::<AmbientLight>::default())
            .add_system_to_stage(
                CoreStage::PostUpdate,
                // NOTE: Clusters need to have been added before update_clusters is run so
                // add as an exclusive system
                add_clusters
                    .at_start()
                    .label(SimulationLightSystems::AddClusters),
            )
            .add_system_to_stage(
                CoreStage::PostUpdate,
                assign_lights_to_clusters
                    .label(SimulationLightSystems::AssignLightsToClusters)
                    .after(TransformSystem::TransformPropagate)
                    .after(VisibilitySystems::CheckVisibility)
                    .after(CameraUpdateSystem)
                    .after(ModifiesWindows),
            )
            .add_system_to_stage(
                CoreStage::PostUpdate,
                update_directional_light_frusta
                    .label(SimulationLightSystems::UpdateLightFrusta)
                    // This must run after CheckVisibility because it relies on ComputedVisibility::is_visible()
                    .after(VisibilitySystems::CheckVisibility)
                    .after(TransformSystem::TransformPropagate)
                    // We assume that no entity will be both a directional light and a spot light,
                    // so these systems will run indepdently of one another.
                    // FIXME: Add an archetype invariant for this https://github.com/bevyengine/bevy/issues/1481.
                    .ambiguous_with(update_spot_light_frusta),
            )
            .add_system_to_stage(
                CoreStage::PostUpdate,
                update_point_light_frusta
                    .label(SimulationLightSystems::UpdateLightFrusta)
                    .after(TransformSystem::TransformPropagate)
                    .after(SimulationLightSystems::AssignLightsToClusters),
            )
            .add_system_to_stage(
                CoreStage::PostUpdate,
                update_spot_light_frusta
                    .label(SimulationLightSystems::UpdateLightFrusta)
                    .after(TransformSystem::TransformPropagate)
                    .after(SimulationLightSystems::AssignLightsToClusters),
            )
            .add_system_to_stage(
                CoreStage::PostUpdate,
                check_light_mesh_visibility
                    .label(SimulationLightSystems::CheckLightVisibility)
                    .after(TransformSystem::TransformPropagate)
                    .after(VisibilitySystems::CalculateBounds)
                    .after(SimulationLightSystems::UpdateLightFrusta)
                    // NOTE: This MUST be scheduled AFTER the core renderer visibility check
                    // because that resets entity ComputedVisibility for the first view
                    // which would override any results from this otherwise
                    .after(VisibilitySystems::CheckVisibility),
            );

        app.world
            .resource_mut::<Assets<StandardMaterial>>()
            .set_untracked(
                Handle::<StandardMaterial>::default(),
                StandardMaterial {
                    base_color: Color::rgb(1.0, 0.0, 0.5),
                    unlit: true,
                    ..Default::default()
                },
            );

        let render_app = match app.get_sub_app_mut(RenderApp) {
            Ok(render_app) => render_app,
            Err(_) => return,
        };

        render_app
            .add_system_to_stage(
                RenderStage::Extract,
                render::extract_clusters.label(RenderLightSystems::ExtractClusters),
            )
            .add_system_to_stage(
                RenderStage::Extract,
                render::extract_lights.label(RenderLightSystems::ExtractLights),
            )
            .add_system_to_stage(
                RenderStage::Prepare,
                // this is added as an exclusive system because it contributes new views. it must run (and have Commands applied)
                // _before_ the `prepare_views()` system is run. ideally this becomes a normal system when "stageless" features come out
                render::prepare_lights
                    .at_start()
                    .label(RenderLightSystems::PrepareLights),
            )
            .add_system_to_stage(
                RenderStage::Prepare,
                // NOTE: This needs to run after prepare_lights. As prepare_lights is an exclusive system,
                // just adding it to the non-exclusive systems in the Prepare stage means it runs after
                // prepare_lights.
                render::prepare_clusters.label(RenderLightSystems::PrepareClusters),
            )
            .add_system_to_stage(
                RenderStage::Queue,
                render::queue_shadows.label(RenderLightSystems::QueueShadows),
            )
            .add_system_to_stage(RenderStage::Queue, render::queue_shadow_view_bind_group)
            .add_system_to_stage(RenderStage::PhaseSort, sort_phase_system::<Shadow>)
            .init_resource::<ShadowPipeline>()
            .init_resource::<DrawFunctions<Shadow>>()
            .init_resource::<LightMeta>()
            .init_resource::<GlobalLightMeta>()
            .init_resource::<SpecializedMeshPipelines<ShadowPipeline>>();

        let shadow_pass_node = ShadowPassNode::new(&mut render_app.world);
        render_app.add_render_command::<Shadow, DrawShadowMesh>();
        let mut graph = render_app.world.resource_mut::<RenderGraph>();
        let draw_3d_graph = graph
            .get_sub_graph_mut(bevy_core_pipeline::core_3d::graph::NAME)
            .unwrap();
        draw_3d_graph.add_node(draw_3d_graph::node::SHADOW_PASS, shadow_pass_node);
        draw_3d_graph
            .add_node_edge(
                draw_3d_graph::node::SHADOW_PASS,
                bevy_core_pipeline::core_3d::graph::node::MAIN_PASS,
            )
            .unwrap();
        draw_3d_graph
            .add_slot_edge(
                draw_3d_graph.input_node().unwrap().id,
                bevy_core_pipeline::core_3d::graph::input::VIEW_ENTITY,
                draw_3d_graph::node::SHADOW_PASS,
                ShadowPassNode::IN_VIEW,
            )
            .unwrap();
    }
}<|MERGE_RESOLUTION|>--- conflicted
+++ resolved
@@ -129,12 +129,7 @@
             .register_type::<DirectionalLight>()
             .register_type::<PointLight>()
             .register_type::<SpotLight>()
-<<<<<<< HEAD
-=======
-            .add_plugin(MeshRenderPlugin)
-            .add_plugin(MaterialPlugin::<StandardMaterial>::default())
             .register_asset_reflect::<StandardMaterial>()
->>>>>>> 5640ec85
             .register_type::<AmbientLight>()
             .register_type::<DirectionalLightShadowMap>()
             .register_type::<PointLightShadowMap>()
