--- conflicted
+++ resolved
@@ -183,13 +183,8 @@
     M::Data: PartialEq + Eq + Hash + Clone,
 {
     fn build(&self, app: &mut App) {
-<<<<<<< HEAD
         app.init_asset::<M>()
-            .add_plugin(ExtractComponentPlugin::<Handle<M>>::extract_visible());
-=======
-        app.add_asset::<M>()
             .add_plugins(ExtractComponentPlugin::<Handle<M>>::extract_visible());
->>>>>>> 7c3131a7
 
         if let Ok(render_app) = app.get_sub_app_mut(RenderApp) {
             render_app
