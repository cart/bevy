--- conflicted
+++ resolved
@@ -19,12 +19,7 @@
     query::ROQueryItem,
     system::{lifetimeless::*, SystemParamItem, SystemState},
 };
-<<<<<<< HEAD
-use bevy_math::{Mat3A, Mat4, Vec2};
-=======
 use bevy_math::{Affine3, Affine3A, Mat4, Vec2, Vec3Swizzles, Vec4};
-use bevy_reflect::TypeUuid;
->>>>>>> ee3cc8ca
 use bevy_render::{
     globals::{GlobalsBuffer, GlobalsUniform},
     mesh::{
