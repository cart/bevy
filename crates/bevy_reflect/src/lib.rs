--- conflicted
+++ resolved
@@ -469,10 +469,6 @@
     mod smol_str;
 
     mod std;
-<<<<<<< HEAD
-    #[cfg(feature = "uuid")]
-=======
->>>>>>> 7c3131a7
     mod uuid;
 
     #[cfg(feature = "glam")]
@@ -482,10 +478,6 @@
     #[cfg(feature = "smallvec")]
     pub use self::smallvec::*;
     pub use self::std::*;
-<<<<<<< HEAD
-    #[cfg(feature = "uuid")]
-=======
->>>>>>> 7c3131a7
     pub use self::uuid::*;
 }
 
@@ -558,14 +550,14 @@
 #[cfg(test)]
 #[allow(clippy::disallowed_types, clippy::approx_constant)]
 mod tests {
+    use bevy_utils::HashMap;
     #[cfg(feature = "glam")]
-    use ::glam::{vec3, Vec3};
-    use ::serde::{de::DeserializeSeed, Deserialize, Serialize};
-    use bevy_utils::HashMap;
+    use glam::{vec3, Vec3};
     use ron::{
         ser::{to_string_pretty, PrettyConfig},
         Deserializer,
     };
+    use serde::{de::DeserializeSeed, Deserialize, Serialize};
     use std::{
         any::TypeId,
         borrow::Cow,
