pub mod visibility;
pub mod window;

use bevy_utils::HashMap;
pub use visibility::*;
use wgpu::{
    Color, Extent3d, Operations, RenderPassColorAttachment, TextureDescriptor, TextureDimension,
    TextureFormat, TextureUsages,
};
pub use window::*;

use crate::{
    camera::ExtractedCamera,
    extract_resource::{ExtractResource, ExtractResourcePlugin},
    prelude::Image,
    rangefinder::ViewRangefinder3d,
    render_asset::RenderAssets,
    render_resource::{DynamicUniformBuffer, ShaderType, Texture, TextureView},
    renderer::{RenderDevice, RenderQueue},
    texture::{BevyDefault, TextureCache},
    RenderApp, RenderStage,
};
use bevy_app::{App, Plugin};
use bevy_ecs::prelude::*;
<<<<<<< HEAD
use bevy_math::{Mat4, UVec2, Vec3};
=======
use bevy_math::{Mat4, UVec4, Vec3, Vec4};
use bevy_reflect::Reflect;
>>>>>>> 838b3188
use bevy_transform::components::GlobalTransform;

pub struct ViewPlugin;

impl Plugin for ViewPlugin {
    fn build(&self, app: &mut App) {
        app.register_type::<Msaa>()
            .init_resource::<Msaa>()
            // NOTE: windows.is_changed() handles cases where a window was resized
            .add_plugin(ExtractResourcePlugin::<Msaa>::default())
            .add_plugin(VisibilityPlugin);

        if let Ok(render_app) = app.get_sub_app_mut(RenderApp) {
            render_app
                .init_resource::<ViewUniforms>()
                .add_system_to_stage(RenderStage::Prepare, prepare_view_uniforms)
                .add_system_to_stage(
                    RenderStage::Prepare,
                    prepare_view_targets.after(WindowSystem::Prepare),
                );
        }
    }
}

/// Configuration resource for [Multi-Sample Anti-Aliasing](https://en.wikipedia.org/wiki/Multisample_anti-aliasing).
///
/// # Example
/// ```
/// # use bevy_app::prelude::App;
/// # use bevy_render::prelude::Msaa;
/// App::new()
///     .insert_resource(Msaa { samples: 4 })
///     .run();
/// ```
#[derive(Resource, Clone, ExtractResource, Reflect)]
#[reflect(Resource)]
pub struct Msaa {
    /// The number of samples to run for Multi-Sample Anti-Aliasing. Higher numbers result in
    /// smoother edges.
    /// Defaults to 4.
    ///
    /// Note that WGPU currently only supports 1 or 4 samples.
    /// Ultimately we plan on supporting whatever is natively supported on a given device.
    /// Check out this issue for more info: <https://github.com/gfx-rs/wgpu/issues/1832>
    pub samples: u32,
}

impl Default for Msaa {
    fn default() -> Self {
        Self { samples: 4 }
    }
}

#[derive(Component)]
pub struct ExtractedView {
    pub projection: Mat4,
    pub transform: GlobalTransform,
<<<<<<< HEAD
    pub width: u32,
    pub height: u32,
    pub near: f32,
    pub far: f32,
    pub hdr: bool,
=======
    pub hdr: bool,
    // uvec4(origin.x, origin.y, width, height)
    pub viewport: UVec4,
}

impl ExtractedView {
    /// Creates a 3D rangefinder for a view
    pub fn rangefinder3d(&self) -> ViewRangefinder3d {
        ViewRangefinder3d::from_view_matrix(&self.transform.compute_matrix())
    }
>>>>>>> 838b3188
}

#[derive(Clone, ShaderType)]
pub struct ViewUniform {
    view_proj: Mat4,
    inverse_view_proj: Mat4,
    view: Mat4,
    inverse_view: Mat4,
    projection: Mat4,
    inverse_projection: Mat4,
    world_position: Vec3,
    // viewport(x_origin, y_origin, width, height)
    viewport: Vec4,
}

#[derive(Resource, Default)]
pub struct ViewUniforms {
    pub uniforms: DynamicUniformBuffer<ViewUniform>,
}

#[derive(Component)]
pub struct ViewUniformOffset {
    pub offset: u32,
}

<<<<<<< HEAD
=======
#[derive(Clone)]
>>>>>>> 838b3188
pub enum ViewMainTexture {
    Hdr {
        hdr_texture: TextureView,
        sampled_hdr_texture: Option<TextureView>,

        ldr_texture: TextureView,
    },
    Sdr {
        texture: TextureView,
        sampled_texture: Option<TextureView>,
    },
}

impl ViewMainTexture {
    pub fn texture(&self) -> &TextureView {
        match self {
            ViewMainTexture::Hdr { hdr_texture, .. } => hdr_texture,
            ViewMainTexture::Sdr { texture, .. } => texture,
        }
    }
}

#[derive(Component)]
pub struct ViewTarget {
    pub main_texture: ViewMainTexture,
    pub out_texture: TextureView,
}

impl ViewTarget {
    pub const TEXTURE_FORMAT_HDR: TextureFormat = TextureFormat::Rgba16Float;

<<<<<<< HEAD
    pub fn new(
        render_device: &RenderDevice,
        texture_cache: &mut TextureCache,
        msaa: &Msaa,
        size: UVec2,
        out_texture: TextureView,
        hdr: bool,
    ) -> ViewTarget {
        let size = Extent3d {
            width: size.x,
            height: size.y,
            depth_or_array_layers: 1,
        };

        let main_texture_format = match hdr {
            true => ViewTarget::TEXTURE_FORMAT_HDR,
            false => TextureFormat::bevy_default(),
        };

        let main_texture = texture_cache.get(
            render_device,
            TextureDescriptor {
                label: Some("main_texture"),
                size,
                mip_level_count: 1,
                sample_count: 1,
                dimension: TextureDimension::D2,
                format: main_texture_format,
                usage: TextureUsages::RENDER_ATTACHMENT | TextureUsages::TEXTURE_BINDING,
            },
        );

        let sampled_main_texture = (msaa.samples > 1).then(|| {
            texture_cache
                .get(
                    render_device,
                    TextureDescriptor {
                        label: Some("main_texture_sampled"),
                        size,
                        mip_level_count: 1,
                        sample_count: msaa.samples,
                        dimension: TextureDimension::D2,
                        format: main_texture_format,
                        usage: TextureUsages::RENDER_ATTACHMENT,
                    },
                )
                .default_view
        });

        let main_texture = if hdr {
            let ldr_texture = texture_cache.get(
                render_device,
                TextureDescriptor {
                    label: Some("ldr_texture"),
                    size,
                    mip_level_count: 1,
                    sample_count: 1,
                    dimension: TextureDimension::D2,
                    format: TextureFormat::bevy_default(),
                    usage: TextureUsages::RENDER_ATTACHMENT | TextureUsages::TEXTURE_BINDING,
                },
            );

            ViewMainTexture::Hdr {
                hdr_texture: main_texture.default_view,
                sampled_hdr_texture: sampled_main_texture,
                ldr_texture: ldr_texture.default_view,
            }
        } else {
            ViewMainTexture::Sdr {
                texture: main_texture.default_view,
                sampled_texture: sampled_main_texture,
            }
        };

        ViewTarget {
            main_texture,
            out_texture,
        }
    }

=======
>>>>>>> 838b3188
    pub fn get_color_attachment(&self, ops: Operations<Color>) -> RenderPassColorAttachment {
        let (target, sampled) = match &self.main_texture {
            ViewMainTexture::Hdr {
                hdr_texture,
                sampled_hdr_texture,
                ..
            } => (hdr_texture, sampled_hdr_texture),
            ViewMainTexture::Sdr {
                texture,
                sampled_texture,
            } => (texture, sampled_texture),
        };
        match sampled {
            Some(sampled_target) => RenderPassColorAttachment {
                view: sampled_target,
                resolve_target: Some(target),
                ops,
<<<<<<< HEAD
            },
            None => RenderPassColorAttachment {
                view: target,
                resolve_target: None,
                ops,
            },
=======
            },
            None => RenderPassColorAttachment {
                view: target,
                resolve_target: None,
                ops,
            },
        }
    }

    pub fn get_unsampled_color_attachment(
        &self,
        ops: Operations<Color>,
    ) -> RenderPassColorAttachment {
        RenderPassColorAttachment {
            view: match &self.main_texture {
                ViewMainTexture::Hdr { hdr_texture, .. } => hdr_texture,
                ViewMainTexture::Sdr { texture, .. } => texture,
            },
            resolve_target: None,
            ops,
>>>>>>> 838b3188
        }
    }
}

#[derive(Component)]
pub struct ViewDepthTexture {
    pub texture: Texture,
    pub view: TextureView,
}

fn prepare_view_uniforms(
    mut commands: Commands,
    render_device: Res<RenderDevice>,
    render_queue: Res<RenderQueue>,
    mut view_uniforms: ResMut<ViewUniforms>,
    views: Query<(Entity, &ExtractedView)>,
) {
    view_uniforms.uniforms.clear();
    for (entity, camera) in &views {
        let projection = camera.projection;
        let inverse_projection = projection.inverse();
        let view = camera.transform.compute_matrix();
        let inverse_view = view.inverse();
        let view_uniforms = ViewUniformOffset {
            offset: view_uniforms.uniforms.push(ViewUniform {
                view_proj: projection * inverse_view,
                inverse_view_proj: view * inverse_projection,
                view,
                inverse_view,
                projection,
                inverse_projection,
                world_position: camera.transform.translation(),
                viewport: camera.viewport.as_vec4(),
            }),
        };

        commands.entity(entity).insert(view_uniforms);
    }

    view_uniforms
        .uniforms
        .write_buffer(&render_device, &render_queue);
}

#[allow(clippy::too_many_arguments)]
fn prepare_view_targets(
    mut commands: Commands,
    windows: Res<ExtractedWindows>,
    images: Res<RenderAssets<Image>>,
    msaa: Res<Msaa>,
    render_device: Res<RenderDevice>,
    mut texture_cache: ResMut<TextureCache>,
    cameras: Query<(Entity, &ExtractedCamera, &ExtractedView)>,
) {
<<<<<<< HEAD
    for (entity, camera, view) in cameras.iter() {
        if let Some(size) = camera.physical_size {
            if let Some(texture_view) = camera.target.get_texture_view(&windows, &images) {
                let view_target = ViewTarget::new(
                    &*render_device,
                    &mut *texture_cache,
                    &*msaa,
                    size,
                    texture_view.clone(),
                    view.hdr,
                );

                /*let sampled_target = if msaa.samples > 1 {
                    let sampled_texture = texture_cache.get(
                        &render_device,
                        TextureDescriptor {
                            label: Some("sampled_color_attachment_texture"),
                            size: Extent3d {
                                width: size.x,
                                height: size.y,
                                depth_or_array_layers: 1,
                            },
                            mip_level_count: 1,
                            sample_count: msaa.samples,
                            dimension: TextureDimension::D2,
                            format: TextureFormat::bevy_default(),
                            usage: TextureUsages::RENDER_ATTACHMENT,
                        },
                    );
                    Some(sampled_texture.default_view.clone())
                } else {
                    None
                };*/
                commands.entity(entity).insert(view_target);
=======
    let mut textures = HashMap::default();
    for (entity, camera, view) in cameras.iter() {
        if let Some(target_size) = camera.physical_target_size {
            if let Some(texture_view) = camera.target.get_texture_view(&windows, &images) {
                let size = Extent3d {
                    width: target_size.x,
                    height: target_size.y,
                    depth_or_array_layers: 1,
                };

                let main_texture = textures
                    .entry((camera.target.clone(), view.hdr))
                    .or_insert_with(|| {
                        let main_texture_format = if view.hdr {
                            ViewTarget::TEXTURE_FORMAT_HDR
                        } else {
                            TextureFormat::bevy_default()
                        };

                        let main_texture = texture_cache.get(
                            &render_device,
                            TextureDescriptor {
                                label: Some("main_texture"),
                                size,
                                mip_level_count: 1,
                                sample_count: 1,
                                dimension: TextureDimension::D2,
                                format: main_texture_format,
                                usage: TextureUsages::RENDER_ATTACHMENT
                                    | TextureUsages::TEXTURE_BINDING,
                            },
                        );

                        let sampled_main_texture = (msaa.samples > 1).then(|| {
                            texture_cache
                                .get(
                                    &render_device,
                                    TextureDescriptor {
                                        label: Some("main_texture_sampled"),
                                        size,
                                        mip_level_count: 1,
                                        sample_count: msaa.samples,
                                        dimension: TextureDimension::D2,
                                        format: main_texture_format,
                                        usage: TextureUsages::RENDER_ATTACHMENT,
                                    },
                                )
                                .default_view
                        });
                        if view.hdr {
                            let ldr_texture = texture_cache.get(
                                &render_device,
                                TextureDescriptor {
                                    label: Some("ldr_texture"),
                                    size,
                                    mip_level_count: 1,
                                    sample_count: 1,
                                    dimension: TextureDimension::D2,
                                    format: TextureFormat::bevy_default(),
                                    usage: TextureUsages::RENDER_ATTACHMENT
                                        | TextureUsages::TEXTURE_BINDING,
                                },
                            );

                            ViewMainTexture::Hdr {
                                hdr_texture: main_texture.default_view,
                                sampled_hdr_texture: sampled_main_texture,
                                ldr_texture: ldr_texture.default_view,
                            }
                        } else {
                            ViewMainTexture::Sdr {
                                texture: main_texture.default_view,
                                sampled_texture: sampled_main_texture,
                            }
                        }
                    });

                commands.entity(entity).insert(ViewTarget {
                    main_texture: main_texture.clone(),
                    out_texture: texture_view.clone(),
                });
>>>>>>> 838b3188
            }
        }
    }
}<|MERGE_RESOLUTION|>--- conflicted
+++ resolved
@@ -22,12 +22,8 @@
 };
 use bevy_app::{App, Plugin};
 use bevy_ecs::prelude::*;
-<<<<<<< HEAD
-use bevy_math::{Mat4, UVec2, Vec3};
-=======
 use bevy_math::{Mat4, UVec4, Vec3, Vec4};
 use bevy_reflect::Reflect;
->>>>>>> 838b3188
 use bevy_transform::components::GlobalTransform;
 
 pub struct ViewPlugin;
@@ -85,13 +81,6 @@
 pub struct ExtractedView {
     pub projection: Mat4,
     pub transform: GlobalTransform,
-<<<<<<< HEAD
-    pub width: u32,
-    pub height: u32,
-    pub near: f32,
-    pub far: f32,
-    pub hdr: bool,
-=======
     pub hdr: bool,
     // uvec4(origin.x, origin.y, width, height)
     pub viewport: UVec4,
@@ -102,7 +91,6 @@
     pub fn rangefinder3d(&self) -> ViewRangefinder3d {
         ViewRangefinder3d::from_view_matrix(&self.transform.compute_matrix())
     }
->>>>>>> 838b3188
 }
 
 #[derive(Clone, ShaderType)]
@@ -128,10 +116,7 @@
     pub offset: u32,
 }
 
-<<<<<<< HEAD
-=======
 #[derive(Clone)]
->>>>>>> 838b3188
 pub enum ViewMainTexture {
     Hdr {
         hdr_texture: TextureView,
@@ -163,90 +148,6 @@
 impl ViewTarget {
     pub const TEXTURE_FORMAT_HDR: TextureFormat = TextureFormat::Rgba16Float;
 
-<<<<<<< HEAD
-    pub fn new(
-        render_device: &RenderDevice,
-        texture_cache: &mut TextureCache,
-        msaa: &Msaa,
-        size: UVec2,
-        out_texture: TextureView,
-        hdr: bool,
-    ) -> ViewTarget {
-        let size = Extent3d {
-            width: size.x,
-            height: size.y,
-            depth_or_array_layers: 1,
-        };
-
-        let main_texture_format = match hdr {
-            true => ViewTarget::TEXTURE_FORMAT_HDR,
-            false => TextureFormat::bevy_default(),
-        };
-
-        let main_texture = texture_cache.get(
-            render_device,
-            TextureDescriptor {
-                label: Some("main_texture"),
-                size,
-                mip_level_count: 1,
-                sample_count: 1,
-                dimension: TextureDimension::D2,
-                format: main_texture_format,
-                usage: TextureUsages::RENDER_ATTACHMENT | TextureUsages::TEXTURE_BINDING,
-            },
-        );
-
-        let sampled_main_texture = (msaa.samples > 1).then(|| {
-            texture_cache
-                .get(
-                    render_device,
-                    TextureDescriptor {
-                        label: Some("main_texture_sampled"),
-                        size,
-                        mip_level_count: 1,
-                        sample_count: msaa.samples,
-                        dimension: TextureDimension::D2,
-                        format: main_texture_format,
-                        usage: TextureUsages::RENDER_ATTACHMENT,
-                    },
-                )
-                .default_view
-        });
-
-        let main_texture = if hdr {
-            let ldr_texture = texture_cache.get(
-                render_device,
-                TextureDescriptor {
-                    label: Some("ldr_texture"),
-                    size,
-                    mip_level_count: 1,
-                    sample_count: 1,
-                    dimension: TextureDimension::D2,
-                    format: TextureFormat::bevy_default(),
-                    usage: TextureUsages::RENDER_ATTACHMENT | TextureUsages::TEXTURE_BINDING,
-                },
-            );
-
-            ViewMainTexture::Hdr {
-                hdr_texture: main_texture.default_view,
-                sampled_hdr_texture: sampled_main_texture,
-                ldr_texture: ldr_texture.default_view,
-            }
-        } else {
-            ViewMainTexture::Sdr {
-                texture: main_texture.default_view,
-                sampled_texture: sampled_main_texture,
-            }
-        };
-
-        ViewTarget {
-            main_texture,
-            out_texture,
-        }
-    }
-
-=======
->>>>>>> 838b3188
     pub fn get_color_attachment(&self, ops: Operations<Color>) -> RenderPassColorAttachment {
         let (target, sampled) = match &self.main_texture {
             ViewMainTexture::Hdr {
@@ -264,14 +165,6 @@
                 view: sampled_target,
                 resolve_target: Some(target),
                 ops,
-<<<<<<< HEAD
-            },
-            None => RenderPassColorAttachment {
-                view: target,
-                resolve_target: None,
-                ops,
-            },
-=======
             },
             None => RenderPassColorAttachment {
                 view: target,
@@ -292,7 +185,6 @@
             },
             resolve_target: None,
             ops,
->>>>>>> 838b3188
         }
     }
 }
@@ -347,42 +239,6 @@
     mut texture_cache: ResMut<TextureCache>,
     cameras: Query<(Entity, &ExtractedCamera, &ExtractedView)>,
 ) {
-<<<<<<< HEAD
-    for (entity, camera, view) in cameras.iter() {
-        if let Some(size) = camera.physical_size {
-            if let Some(texture_view) = camera.target.get_texture_view(&windows, &images) {
-                let view_target = ViewTarget::new(
-                    &*render_device,
-                    &mut *texture_cache,
-                    &*msaa,
-                    size,
-                    texture_view.clone(),
-                    view.hdr,
-                );
-
-                /*let sampled_target = if msaa.samples > 1 {
-                    let sampled_texture = texture_cache.get(
-                        &render_device,
-                        TextureDescriptor {
-                            label: Some("sampled_color_attachment_texture"),
-                            size: Extent3d {
-                                width: size.x,
-                                height: size.y,
-                                depth_or_array_layers: 1,
-                            },
-                            mip_level_count: 1,
-                            sample_count: msaa.samples,
-                            dimension: TextureDimension::D2,
-                            format: TextureFormat::bevy_default(),
-                            usage: TextureUsages::RENDER_ATTACHMENT,
-                        },
-                    );
-                    Some(sampled_texture.default_view.clone())
-                } else {
-                    None
-                };*/
-                commands.entity(entity).insert(view_target);
-=======
     let mut textures = HashMap::default();
     for (entity, camera, view) in cameras.iter() {
         if let Some(target_size) = camera.physical_target_size {
@@ -464,7 +320,6 @@
                     main_texture: main_texture.clone(),
                     out_texture: texture_view.clone(),
                 });
->>>>>>> 838b3188
             }
         }
     }
