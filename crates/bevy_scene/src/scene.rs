--- conflicted
+++ resolved
@@ -6,12 +6,7 @@
     reflect::{ReflectComponent, ReflectMapEntities, ReflectResource},
     world::World,
 };
-<<<<<<< HEAD
-=======
-use bevy_reflect::{TypePath, TypeUuid};
-
-use crate::{DynamicScene, InstanceInfo, SceneSpawnError};
->>>>>>> 2551ccbe
+use bevy_reflect::TypePath;
 
 /// To spawn a scene, you can use either:
 /// * [`SceneSpawner::spawn`](crate::SceneSpawner::spawn)
@@ -19,12 +14,7 @@
 /// * adding the [`Handle<Scene>`](bevy_asset::Handle) to an entity (the scene will only be
 /// visible if the entity already has [`Transform`](bevy_transform::components::Transform) and
 /// [`GlobalTransform`](bevy_transform::components::GlobalTransform) components)
-<<<<<<< HEAD
-#[derive(Asset, Debug)]
-=======
-#[derive(Debug, TypeUuid, TypePath)]
-#[uuid = "c156503c-edd9-4ec7-8d33-dab392df03cd"]
->>>>>>> 2551ccbe
+#[derive(Asset, TypePath, Debug)]
 pub struct Scene {
     pub world: World,
 }
