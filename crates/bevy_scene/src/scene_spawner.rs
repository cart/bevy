--- conflicted
+++ resolved
@@ -129,14 +129,9 @@
         world: &mut World,
         id: impl Into<AssetId<DynamicScene>>,
     ) -> Result<(), SceneSpawnError> {
-<<<<<<< HEAD
-        let mut entity_map = EntityMap::default();
+        let mut entity_map = HashMap::default();
         let id = id.into();
         Self::spawn_dynamic_internal(world, id, &mut entity_map)?;
-=======
-        let mut entity_map = HashMap::default();
-        Self::spawn_dynamic_internal(world, scene_handle, &mut entity_map)?;
->>>>>>> ee3cc8ca
         let instance_id = InstanceId::new();
         self.spawned_instances
             .insert(instance_id, InstanceInfo { entity_map });
@@ -150,13 +145,8 @@
 
     fn spawn_dynamic_internal(
         world: &mut World,
-<<<<<<< HEAD
         id: AssetId<DynamicScene>,
-        entity_map: &mut EntityMap,
-=======
-        scene_handle: &Handle<DynamicScene>,
         entity_map: &mut HashMap<Entity, Entity>,
->>>>>>> ee3cc8ca
     ) -> Result<(), SceneSpawnError> {
         world.resource_scope(|world, scenes: Mut<Assets<DynamicScene>>| {
             let scene = scenes
@@ -232,13 +222,8 @@
     pub fn spawn_queued_scenes(&mut self, world: &mut World) -> Result<(), SceneSpawnError> {
         let scenes_to_spawn = std::mem::take(&mut self.dynamic_scenes_to_spawn);
 
-<<<<<<< HEAD
         for (id, instance_id) in scenes_to_spawn {
-            let mut entity_map = EntityMap::default();
-=======
-        for (scene_handle, instance_id) in scenes_to_spawn {
             let mut entity_map = HashMap::default();
->>>>>>> ee3cc8ca
 
             match Self::spawn_dynamic_internal(world, id, &mut entity_map) {
                 Ok(_) => {
