--- conflicted
+++ resolved
@@ -5,13 +5,8 @@
 use bevy_asset::Handle;
 use bevy_ecs::bundle::Bundle;
 use bevy_render::{
-<<<<<<< HEAD
     texture::Image,
-    view::{ComputedVisibility, Visibility},
-=======
-    texture::{Image, DEFAULT_IMAGE_HANDLE},
     view::{InheritedVisibility, ViewVisibility, Visibility},
->>>>>>> 02b520b4
 };
 use bevy_transform::components::{GlobalTransform, Transform};
 
@@ -29,22 +24,6 @@
     pub view_visibility: ViewVisibility,
 }
 
-<<<<<<< HEAD
-=======
-impl Default for SpriteBundle {
-    fn default() -> Self {
-        Self {
-            sprite: Default::default(),
-            transform: Default::default(),
-            global_transform: Default::default(),
-            texture: DEFAULT_IMAGE_HANDLE.typed(),
-            visibility: Default::default(),
-            inherited_visibility: Default::default(),
-            view_visibility: Default::default(),
-        }
-    }
-}
->>>>>>> 02b520b4
 /// A Bundle of components for drawing a single sprite from a sprite sheet (also referred
 /// to as a `TextureAtlas`)
 #[derive(Bundle, Clone, Default)]
