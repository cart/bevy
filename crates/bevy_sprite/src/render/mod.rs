--- conflicted
+++ resolved
@@ -21,14 +21,6 @@
     },
     render_resource::*,
     renderer::{RenderDevice, RenderQueue},
-<<<<<<< HEAD
-    texture::BevyDefault,
-    texture::Image,
-    view::{
-        ExtractedView, Msaa, ViewTarget, ViewUniform, ViewUniformOffset, ViewUniforms, Visibility,
-    },
-    RenderWorld,
-=======
     texture::{
         BevyDefault, DefaultImageSampler, GpuImage, Image, ImageSampler, TextureFormatPixelInfo,
     },
@@ -37,7 +29,6 @@
         ViewUniforms, VisibleEntities,
     },
     Extract,
->>>>>>> 838b3188
 };
 use bevy_transform::components::GlobalTransform;
 use bevy_utils::FloatOrd;
@@ -158,14 +149,9 @@
     pub struct SpritePipelineKey: u32 {
         const NONE                        = 0;
         const COLORED                     = (1 << 0);
-<<<<<<< HEAD
-        const HDR      = (1 << 1);
-        const MSAA_RESERVED_BITS          = SpritePipelineKey::MSAA_MASK_BITS << SpritePipelineKey::MSAA_SHIFT_BITS;
-=======
         const HDR                         = (1 << 1);
         const TONEMAP_IN_SHADER           = (1 << 2);
         const MSAA_RESERVED_BITS          = Self::MSAA_MASK_BITS << Self::MSAA_SHIFT_BITS;
->>>>>>> 838b3188
     }
 }
 
@@ -181,22 +167,6 @@
 
     pub fn msaa_samples(&self) -> u32 {
         1 << ((self.bits >> Self::MSAA_SHIFT_BITS) & Self::MSAA_MASK_BITS)
-    }
-
-    pub fn from_colored(colored: bool) -> Self {
-        if colored {
-            SpritePipelineKey::COLORED
-        } else {
-            SpritePipelineKey::NONE
-        }
-    }
-
-    pub fn from_hdr(hdr: bool) -> Self {
-        if hdr {
-            SpritePipelineKey::HDR
-        } else {
-            SpritePipelineKey::NONE
-        }
     }
 
     pub fn from_colored(colored: bool) -> Self {
@@ -240,13 +210,8 @@
             shader_defs.push("COLORED".to_string());
         }
 
-<<<<<<< HEAD
-        if key.contains(SpritePipelineKey::HDR) {
-            shader_defs.push("TONEMAPPING_IN_SPRITE_SHADER".to_string());
-=======
         if key.contains(SpritePipelineKey::TONEMAP_IN_SHADER) {
             shader_defs.push("TONEMAP_IN_SHADER".to_string());
->>>>>>> 838b3188
         }
 
         let format = match key.contains(SpritePipelineKey::HDR) {
@@ -265,11 +230,7 @@
                 shader: SPRITE_SHADER_HANDLE.typed::<Shader>(),
                 shader_defs,
                 entry_point: "fragment".into(),
-<<<<<<< HEAD
-                targets: vec![ColorTargetState {
-=======
                 targets: vec![Some(ColorTargetState {
->>>>>>> 838b3188
                     format,
                     blend: Some(BlendState::ALPHA_BLENDING),
                     write_mask: ColorWrites::ALL,
@@ -485,16 +446,12 @@
     gpu_images: Res<RenderAssets<Image>>,
     msaa: Res<Msaa>,
     mut extracted_sprites: ResMut<ExtractedSprites>,
-<<<<<<< HEAD
-    mut views: Query<(&mut RenderPhase<Transparent2d>, &ExtractedView)>,
-=======
     mut views: Query<(
         &mut RenderPhase<Transparent2d>,
         &VisibleEntities,
         &ExtractedView,
         Option<&Tonemapping>,
     )>,
->>>>>>> 838b3188
     events: Res<SpriteAssetEvents>,
 ) {
     // If an image has changed, the GpuImage has (probably) changed
@@ -532,27 +489,6 @@
         let mut colored_index = 0;
 
         // FIXME: VisibleEntities is ignored
-<<<<<<< HEAD
-        for (mut transparent_phase, view) in views.iter_mut() {
-            let pipeline = pipelines.specialize(
-                &mut pipeline_cache,
-                &sprite_pipeline,
-                SpritePipelineKey::from_colored(false)
-                    | SpritePipelineKey::from_hdr(view.hdr)
-                    | msaa_key,
-            );
-            let colored_pipeline = pipelines.specialize(
-                &mut pipeline_cache,
-                &sprite_pipeline,
-                SpritePipelineKey::from_colored(true)
-                    | SpritePipelineKey::from_hdr(view.hdr)
-                    | msaa_key,
-            );
-
-            let extracted_sprites = &mut extracted_sprites.sprites;
-            let image_bind_groups = &mut *image_bind_groups;
-=======
->>>>>>> 838b3188
 
         let extracted_sprites = &mut extracted_sprites.sprites;
         // Sort sprites by z for correct transparency and then by handle to improve batching
