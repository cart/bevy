--- conflicted
+++ resolved
@@ -303,15 +303,9 @@
     pub rect: Option<Rect>,
     /// Change the on-screen size of the sprite
     pub custom_size: Option<Vec2>,
-<<<<<<< HEAD
-    /// Handle to the `Image` of this sprite
+    /// Asset ID of the [`Image`] of this sprite
     /// PERF: storing an `AssetId` instead of `Handle<Image>` enables some optimizations (`ExtractedSprite` becomes `Copy` and doesn't need to be dropped)
     pub image_handle_id: AssetId<Image>,
-=======
-    /// Handle to the [`Image`] of this sprite
-    /// PERF: storing a `HandleId` instead of `Handle<Image>` enables some optimizations (`ExtractedSprite` becomes `Copy` and doesn't need to be dropped)
-    pub image_handle_id: HandleId,
->>>>>>> 25f013ba
     pub flip_x: bool,
     pub flip_y: bool,
     pub anchor: Vec2,
