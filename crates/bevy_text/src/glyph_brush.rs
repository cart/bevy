--- conflicted
+++ resolved
@@ -1,12 +1,6 @@
-<<<<<<< HEAD
-use ab_glyph::{Font as _, FontArc, Glyph, ScaleFont as _};
+use ab_glyph::{Font as _, FontArc, Glyph, PxScaleFont, ScaleFont as _};
 use bevy_asset::{AssetId, Assets};
-use bevy_math::Vec2;
-=======
-use ab_glyph::{Font as _, FontArc, Glyph, PxScaleFont, ScaleFont as _};
-use bevy_asset::{Assets, Handle};
 use bevy_math::{Rect, Vec2};
->>>>>>> 10797d4f
 use bevy_render::texture::Image;
 use bevy_sprite::TextureAtlas;
 use bevy_utils::tracing::warn;
