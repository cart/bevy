--- conflicted
+++ resolved
@@ -1,6 +1,6 @@
 use crate::{
-    Font, FontAtlasSets, FontAtlasWarning, PositionedGlyph, Text, TextError, TextLayoutInfo,
-    TextPipeline, TextSettings, YAxisOrientation,
+    BreakLineOn, Font, FontAtlasSets, FontAtlasWarning, PositionedGlyph, Text, TextError,
+    TextLayoutInfo, TextPipeline, TextSettings, YAxisOrientation,
 };
 use bevy_asset::Assets;
 use bevy_ecs::{
@@ -26,14 +26,6 @@
 use bevy_utils::HashSet;
 use bevy_window::{PrimaryWindow, Window, WindowScaleFactorChanged};
 
-<<<<<<< HEAD
-=======
-use crate::{
-    BreakLineOn, Font, FontAtlasSet, FontAtlasWarning, PositionedGlyph, Text, TextError,
-    TextLayoutInfo, TextPipeline, TextSettings, YAxisOrientation,
-};
-
->>>>>>> 7c3131a7
 /// The maximum width and height of text. The text will wrap according to the specified size.
 /// Characters out of the bounds after wrapping will be truncated. Text is aligned according to the
 /// specified [`TextAlignment`](crate::text::TextAlignment).
