//! In this example we generate a new texture atlas (sprite sheet) from a folder containing
//! individual sprites.

use bevy::{asset::LoadedFolder, prelude::*};

fn main() {
    App::new()
        .add_plugins(DefaultPlugins.set(ImagePlugin::default_nearest())) // prevents blurry sprites
        .add_state::<AppState>()
        .add_systems(OnEnter(AppState::Setup), load_textures)
        .add_systems(Update, check_textures.run_if(in_state(AppState::Setup)))
        .add_systems(OnEnter(AppState::Finished), setup)
        .run();
}

#[derive(Debug, Clone, Copy, Default, PartialEq, Eq, Hash, States)]
enum AppState {
    #[default]
    Setup,
    Finished,
}

#[derive(Resource, Default)]
struct RpgSpriteFolder(Handle<LoadedFolder>);

fn load_textures(mut commands: Commands, asset_server: Res<AssetServer>) {
    // load multiple, individual sprites from a folder
    commands.insert_resource(RpgSpriteFolder(asset_server.load_folder("textures/rpg")));
}

fn check_textures(
    mut next_state: ResMut<NextState<AppState>>,
    rpg_sprite_folder: ResMut<RpgSpriteFolder>,
    mut events: EventReader<AssetEvent<LoadedFolder>>,
) {
    // Advance the `AppState` once all sprite handles have been loaded by the `AssetServer`
    for event in events.iter() {
        if event.is_loaded_with_dependencies(&rpg_sprite_folder.0) {
            next_state.set(AppState::Finished);
        }
    }
}

fn setup(
    mut commands: Commands,
    rpg_sprite_handles: Res<RpgSpriteFolder>,
    asset_server: Res<AssetServer>,
    loaded_folders: Res<Assets<LoadedFolder>>,
    mut texture_atlases: ResMut<Assets<TextureAtlas>>,
    mut textures: ResMut<Assets<Image>>,
) {
    // Build a `TextureAtlas` using the individual sprites
    let mut texture_atlas_builder = TextureAtlasBuilder::default();
<<<<<<< HEAD
    let loaded_folder = loaded_folders.get(&rpg_sprite_handles.0).unwrap();
    for handle in loaded_folder.handles.iter() {
        let id = handle.id().typed_unchecked::<Image>();
        let Some(texture) = textures.get(id) else {
            warn!("{:?} did not resolve to an `Image` asset.", asset_server.get_path(id));
=======
    for handle in &rpg_sprite_handles.handles {
        let handle = handle.typed_weak();
        let Some(texture) = textures.get(&handle) else {
            warn!(
                "{:?} did not resolve to an `Image` asset.",
                asset_server.get_handle_path(handle)
            );
>>>>>>> ee3cc8ca
            continue;
        };

        texture_atlas_builder.add_texture(id, texture);
    }

    let texture_atlas = texture_atlas_builder.finish(&mut textures).unwrap();
    let texture_atlas_texture = texture_atlas.texture.clone();
    let vendor_handle = asset_server
        .get_handle("textures/rpg/chars/vendor/generic-rpg-vendor.png")
        .unwrap();
    let vendor_index = texture_atlas.get_texture_index(&vendor_handle).unwrap();
    let atlas_handle = texture_atlases.add(texture_atlas);

    // set up a scene to display our texture atlas
    commands.spawn(Camera2dBundle::default());
    // draw a sprite from the atlas
    commands.spawn(SpriteSheetBundle {
        transform: Transform {
            translation: Vec3::new(150.0, 0.0, 0.0),
            scale: Vec3::splat(4.0),
            ..default()
        },
        sprite: TextureAtlasSprite::new(vendor_index),
        texture_atlas: atlas_handle,
        ..default()
    });
    // draw the atlas itself
    commands.spawn(SpriteBundle {
        texture: texture_atlas_texture,
        transform: Transform::from_xyz(-300.0, 0.0, 0.0),
        ..default()
    });
}<|MERGE_RESOLUTION|>--- conflicted
+++ resolved
@@ -51,21 +51,14 @@
 ) {
     // Build a `TextureAtlas` using the individual sprites
     let mut texture_atlas_builder = TextureAtlasBuilder::default();
-<<<<<<< HEAD
     let loaded_folder = loaded_folders.get(&rpg_sprite_handles.0).unwrap();
-    for handle in loaded_folder.handles.iter() {
+    for handle in loaded_folder.handles.read() {
         let id = handle.id().typed_unchecked::<Image>();
         let Some(texture) = textures.get(id) else {
-            warn!("{:?} did not resolve to an `Image` asset.", asset_server.get_path(id));
-=======
-    for handle in &rpg_sprite_handles.handles {
-        let handle = handle.typed_weak();
-        let Some(texture) = textures.get(&handle) else {
             warn!(
                 "{:?} did not resolve to an `Image` asset.",
-                asset_server.get_handle_path(handle)
+                handle.path().unwrap()
             );
->>>>>>> ee3cc8ca
             continue;
         };
 
