use bevy::{
    core::Time,
    diagnostic::{FrameTimeDiagnosticsPlugin, LogDiagnosticsPlugin},
    ecs::prelude::*,
    input::Input,
<<<<<<< HEAD
    math::Vec3,
    pbr2::{
        AmbientLight, DirectionalLight, DirectionalLightBundle, OmniLight, OmniLightBundle,
        PbrBundle, StandardMaterial,
    },
    prelude::{App, Assets, KeyCode, Transform},
=======
    math::{Quat, Vec3},
    pbr2::{PbrBundle, PointLight, PointLightBundle, StandardMaterial},
    prelude::{App, Assets, BuildChildren, KeyCode, Transform},
>>>>>>> 9a79b79b
    render2::{
        camera::{OrthographicProjection, PerspectiveCameraBundle},
        color::Color,
        mesh::{shape, Mesh},
    },
    PipelinedDefaultPlugins,
};

fn main() {
    App::new()
        .add_plugins(PipelinedDefaultPlugins)
        .add_plugin(FrameTimeDiagnosticsPlugin::default())
        .add_plugin(LogDiagnosticsPlugin::default())
        .add_startup_system(setup.system())
        .add_system(movement.system())
        .add_system(animate_light_direction.system())
        .run();
}

struct Movable;

/// set up a simple 3D scene
fn setup(
    mut commands: Commands,
    mut meshes: ResMut<Assets<Mesh>>,
    mut materials: ResMut<Assets<StandardMaterial>>,
) {
    commands.insert_resource(AmbientLight {
        color: Color::ORANGE_RED,
        brightness: 0.02,
    });
    // plane
    commands.spawn_bundle(PbrBundle {
        mesh: meshes.add(Mesh::from(shape::Plane { size: 10.0 })),
        material: materials.add(StandardMaterial {
            base_color: Color::WHITE,
            perceptual_roughness: 1.0,
            ..Default::default()
        }),
        ..Default::default()
    });

    let mut transform = Transform::from_xyz(2.5, 2.5, 0.0);
    transform.rotate(Quat::from_rotation_z(std::f32::consts::FRAC_PI_2));
    commands.spawn_bundle(PbrBundle {
        mesh: meshes.add(Mesh::from(shape::Plane { size: 5.0 })),
        transform,
        material: materials.add(StandardMaterial {
            base_color: Color::INDIGO,
            perceptual_roughness: 1.0,
            ..Default::default()
        }),
        ..Default::default()
    });

    let mut transform = Transform::from_xyz(0.0, 2.5, -2.5);
    transform.rotate(Quat::from_rotation_x(std::f32::consts::FRAC_PI_2));
    commands.spawn_bundle(PbrBundle {
        mesh: meshes.add(Mesh::from(shape::Plane { size: 5.0 })),
        transform,
        material: materials.add(StandardMaterial {
            base_color: Color::INDIGO,
            perceptual_roughness: 1.0,
            ..Default::default()
        }),
        ..Default::default()
    });
    // cube
    commands
        .spawn_bundle(PbrBundle {
            mesh: meshes.add(Mesh::from(shape::Cube { size: 1.0 })),
            material: materials.add(StandardMaterial {
                base_color: Color::PINK,
                ..Default::default()
            }),
            transform: Transform::from_xyz(0.0, 0.5, 0.0),
            ..Default::default()
        })
        .insert(Movable);
    // sphere
    commands
        .spawn_bundle(PbrBundle {
            mesh: meshes.add(Mesh::from(shape::UVSphere {
                radius: 0.5,
                ..Default::default()
            })),
            material: materials.add(StandardMaterial {
                base_color: Color::LIME_GREEN,
                ..Default::default()
            }),
            transform: Transform::from_xyz(1.5, 1.0, 1.5),
            ..Default::default()
        })
        .insert(Movable);

    // light
<<<<<<< HEAD
    commands.spawn_bundle(OmniLightBundle {
        omni_light: OmniLight {
            color: Color::RED,
            ..Default::default()
        },
        transform: Transform::from_xyz(5.0, 8.0, 2.0),
        ..Default::default()
    });
    commands.spawn_bundle(OmniLightBundle {
        omni_light: OmniLight {
            color: Color::GREEN,
            ..Default::default()
        },
        transform: Transform::from_xyz(5.0, 8.0, -2.0),
=======
    commands
        .spawn_bundle(PointLightBundle {
            // transform: Transform::from_xyz(5.0, 8.0, 2.0),
            transform: Transform::from_xyz(1.0, 2.0, 0.0),
            point_light: PointLight {
                color: Color::RED,
                ..Default::default()
            },
            ..Default::default()
        })
        .with_children(|builder| {
            builder.spawn_bundle(PbrBundle {
                mesh: meshes.add(Mesh::from(shape::UVSphere {
                    radius: 0.1,
                    ..Default::default()
                })),
                material: materials.add(StandardMaterial {
                    base_color: Color::RED,
                    emissive: Color::rgba_linear(100.0, 0.0, 0.0, 0.0),
                    ..Default::default()
                }),
                ..Default::default()
            });
        });

    // light
    commands
        .spawn_bundle(PointLightBundle {
            // transform: Transform::from_xyz(5.0, 8.0, 2.0),
            transform: Transform::from_xyz(-1.0, 2.0, 0.0),
            point_light: PointLight {
                color: Color::GREEN,
                ..Default::default()
            },
            ..Default::default()
        })
        .with_children(|builder| {
            builder.spawn_bundle(PbrBundle {
                mesh: meshes.add(Mesh::from(shape::UVSphere {
                    radius: 0.1,
                    ..Default::default()
                })),
                material: materials.add(StandardMaterial {
                    base_color: Color::GREEN,
                    emissive: Color::rgba_linear(0.0, 100.0, 0.0, 0.0),
                    ..Default::default()
                }),
                ..Default::default()
            });
        });

    // light
    commands
        .spawn_bundle(PointLightBundle {
            // transform: Transform::from_xyz(5.0, 8.0, 2.0),
            transform: Transform::from_xyz(0.0, 4.0, 0.0),
            point_light: PointLight {
                color: Color::BLUE,
                ..Default::default()
            },
            ..Default::default()
        })
        .with_children(|builder| {
            builder.spawn_bundle(PbrBundle {
                mesh: meshes.add(Mesh::from(shape::UVSphere {
                    radius: 0.1,
                    ..Default::default()
                })),
                material: materials.add(StandardMaterial {
                    base_color: Color::BLUE,
                    emissive: Color::rgba_linear(0.0, 0.0, 100.0, 0.0),
                    ..Default::default()
                }),
                ..Default::default()
            });
        });

    // camera
    commands.spawn_bundle(PerspectiveCameraBundle {
        transform: Transform::from_xyz(-2.0, 5.0, 7.5)
            .looking_at(Vec3::new(0.0, 2.0, 0.0), Vec3::Y),
>>>>>>> 9a79b79b
        ..Default::default()
    });
    const HALF_SIZE: f32 = 5.0;
    let mut directional_light = DirectionalLight::default();
    directional_light.color = Color::BLUE;
    directional_light.shadow_projection = OrthographicProjection {
        left: -HALF_SIZE,
        right: HALF_SIZE,
        bottom: -HALF_SIZE,
        top: HALF_SIZE,
        near: -10.0 * HALF_SIZE,
        far: 10.0 * HALF_SIZE,
        ..Default::default()
    };
    commands
        .spawn_bundle(DirectionalLightBundle {
            directional_light,
            ..Default::default()
        })
        .id();
    // camera
    commands
        .spawn_bundle(PerspectiveCameraBundle {
            transform: Transform::from_xyz(-2.0, 2.5, 5.0).looking_at(Vec3::ZERO, Vec3::Y),
            ..Default::default()
        })
        .id();
}

fn animate_light_direction(time: Res<Time>, mut query: Query<&mut DirectionalLight>) {
    for mut light in query.iter_mut() {
        let (s, c) = (time.seconds_since_startup() as f32 * std::f32::consts::TAU / 10.0).sin_cos();
        light.set_direction(Vec3::new(2.0 * s, -1.0, c));
    }
}

fn movement(
    input: Res<Input<KeyCode>>,
    time: Res<Time>,
    mut query: Query<&mut Transform, With<Movable>>,
) {
    for mut transform in query.iter_mut() {
        let mut direction = Vec3::ZERO;
        if input.pressed(KeyCode::Up) {
            direction.y += 1.0;
        }
        if input.pressed(KeyCode::Down) {
            direction.y -= 1.0;
        }
        if input.pressed(KeyCode::Left) {
            direction.x -= 1.0;
        }
        if input.pressed(KeyCode::Right) {
            direction.x += 1.0;
        }

        transform.translation += time.delta_seconds() * 2.0 * direction;
    }
}<|MERGE_RESOLUTION|>--- conflicted
+++ resolved
@@ -3,18 +3,12 @@
     diagnostic::{FrameTimeDiagnosticsPlugin, LogDiagnosticsPlugin},
     ecs::prelude::*,
     input::Input,
-<<<<<<< HEAD
-    math::Vec3,
+    math::{Quat, Vec3},
     pbr2::{
-        AmbientLight, DirectionalLight, DirectionalLightBundle, OmniLight, OmniLightBundle,
-        PbrBundle, StandardMaterial,
+        AmbientLight, DirectionalLight, DirectionalLightBundle, PbrBundle, PointLight,
+        PointLightBundle, StandardMaterial,
     },
-    prelude::{App, Assets, KeyCode, Transform},
-=======
-    math::{Quat, Vec3},
-    pbr2::{PbrBundle, PointLight, PointLightBundle, StandardMaterial},
     prelude::{App, Assets, BuildChildren, KeyCode, Transform},
->>>>>>> 9a79b79b
     render2::{
         camera::{OrthographicProjection, PerspectiveCameraBundle},
         color::Color,
@@ -111,22 +105,6 @@
         .insert(Movable);
 
     // light
-<<<<<<< HEAD
-    commands.spawn_bundle(OmniLightBundle {
-        omni_light: OmniLight {
-            color: Color::RED,
-            ..Default::default()
-        },
-        transform: Transform::from_xyz(5.0, 8.0, 2.0),
-        ..Default::default()
-    });
-    commands.spawn_bundle(OmniLightBundle {
-        omni_light: OmniLight {
-            color: Color::GREEN,
-            ..Default::default()
-        },
-        transform: Transform::from_xyz(5.0, 8.0, -2.0),
-=======
     commands
         .spawn_bundle(PointLightBundle {
             // transform: Transform::from_xyz(5.0, 8.0, 2.0),
@@ -208,12 +186,11 @@
     commands.spawn_bundle(PerspectiveCameraBundle {
         transform: Transform::from_xyz(-2.0, 5.0, 7.5)
             .looking_at(Vec3::new(0.0, 2.0, 0.0), Vec3::Y),
->>>>>>> 9a79b79b
-        ..Default::default()
-    });
-    const HALF_SIZE: f32 = 5.0;
+        ..Default::default()
+    });
+    const HALF_SIZE: f32 = 10.0;
     let mut directional_light = DirectionalLight::default();
-    directional_light.color = Color::BLUE;
+    directional_light.color = Color::WHITE;
     directional_light.shadow_projection = OrthographicProjection {
         left: -HALF_SIZE,
         right: HALF_SIZE,
