//! Create a custom material to draw basic lines in 3D

use bevy::{
    pbr::{MaterialPipeline, MaterialPipelineKey},
    prelude::*,
<<<<<<< HEAD
=======
    reflect::{TypePath, TypeUuid},
>>>>>>> 2551ccbe
    render::{
        mesh::{MeshVertexBufferLayout, PrimitiveTopology},
        render_resource::{
            AsBindGroup, PolygonMode, RenderPipelineDescriptor, ShaderRef,
            SpecializedMeshPipelineError,
        },
    },
};

fn main() {
    App::new()
        .add_plugins(DefaultPlugins)
        .add_plugin(MaterialPlugin::<LineMaterial>::default())
        .add_systems(Startup, setup)
        .run();
}

fn setup(
    mut commands: Commands,
    mut meshes: ResMut<Assets<Mesh>>,
    mut materials: ResMut<Assets<LineMaterial>>,
) {
    // Spawn a list of lines with start and end points for each lines
    commands.spawn(MaterialMeshBundle {
        mesh: meshes.add(Mesh::from(LineList {
            lines: vec![
                (Vec3::ZERO, Vec3::new(1.0, 1.0, 0.0)),
                (Vec3::new(1.0, 1.0, 0.0), Vec3::new(1.0, 0.0, 0.0)),
            ],
        })),
        transform: Transform::from_xyz(-1.5, 0.0, 0.0),
        material: materials.add(LineMaterial {
            color: Color::GREEN,
        }),
        ..default()
    });

    // Spawn a line strip that goes from point to point
    commands.spawn(MaterialMeshBundle {
        mesh: meshes.add(Mesh::from(LineStrip {
            points: vec![
                Vec3::ZERO,
                Vec3::new(1.0, 1.0, 0.0),
                Vec3::new(1.0, 0.0, 0.0),
            ],
        })),
        transform: Transform::from_xyz(0.5, 0.0, 0.0),
        material: materials.add(LineMaterial { color: Color::BLUE }),
        ..default()
    });

    // camera
    commands.spawn(Camera3dBundle {
        transform: Transform::from_xyz(-2.0, 2.5, 5.0).looking_at(Vec3::ZERO, Vec3::Y),
        ..default()
    });
}

<<<<<<< HEAD
#[derive(Asset, Default, AsBindGroup, Debug, Clone)]
=======
#[derive(Default, AsBindGroup, TypeUuid, TypePath, Debug, Clone)]
#[uuid = "050ce6ac-080a-4d8c-b6b5-b5bab7560d8f"]
>>>>>>> 2551ccbe
struct LineMaterial {
    #[uniform(0)]
    color: Color,
}

impl Material for LineMaterial {
    fn fragment_shader() -> ShaderRef {
        "shaders/line_material.wgsl".into()
    }

    fn specialize(
        _pipeline: &MaterialPipeline<Self>,
        descriptor: &mut RenderPipelineDescriptor,
        _layout: &MeshVertexBufferLayout,
        _key: MaterialPipelineKey<Self>,
    ) -> Result<(), SpecializedMeshPipelineError> {
        // This is the important part to tell bevy to render this material as a line between vertices
        descriptor.primitive.polygon_mode = PolygonMode::Line;
        Ok(())
    }
}

/// A list of lines with a start and end position
#[derive(Debug, Clone)]
pub struct LineList {
    pub lines: Vec<(Vec3, Vec3)>,
}

impl From<LineList> for Mesh {
    fn from(line: LineList) -> Self {
        // This tells wgpu that the positions are list of lines
        // where every pair is a start and end point
        let mut mesh = Mesh::new(PrimitiveTopology::LineList);

        let vertices: Vec<_> = line.lines.into_iter().flat_map(|(a, b)| [a, b]).collect();
        mesh.insert_attribute(Mesh::ATTRIBUTE_POSITION, vertices);
        mesh
    }
}

/// A list of points that will have a line drawn between each consecutive points
#[derive(Debug, Clone)]
pub struct LineStrip {
    pub points: Vec<Vec3>,
}

impl From<LineStrip> for Mesh {
    fn from(line: LineStrip) -> Self {
        // This tells wgpu that the positions are a list of points
        // where a line will be drawn between each consecutive point
        let mut mesh = Mesh::new(PrimitiveTopology::LineStrip);

        mesh.insert_attribute(Mesh::ATTRIBUTE_POSITION, line.points);
        mesh
    }
}<|MERGE_RESOLUTION|>--- conflicted
+++ resolved
@@ -3,10 +3,7 @@
 use bevy::{
     pbr::{MaterialPipeline, MaterialPipelineKey},
     prelude::*,
-<<<<<<< HEAD
-=======
-    reflect::{TypePath, TypeUuid},
->>>>>>> 2551ccbe
+    reflect::TypePath,
     render::{
         mesh::{MeshVertexBufferLayout, PrimitiveTopology},
         render_resource::{
@@ -65,12 +62,7 @@
     });
 }
 
-<<<<<<< HEAD
-#[derive(Asset, Default, AsBindGroup, Debug, Clone)]
-=======
-#[derive(Default, AsBindGroup, TypeUuid, TypePath, Debug, Clone)]
-#[uuid = "050ce6ac-080a-4d8c-b6b5-b5bab7560d8f"]
->>>>>>> 2551ccbe
+#[derive(Asset, TypePath, Default, AsBindGroup, Debug, Clone)]
 struct LineMaterial {
     #[uniform(0)]
     color: Color,
