--- conflicted
+++ resolved
@@ -5,10 +5,7 @@
     math::vec2,
     pbr::CascadeShadowConfigBuilder,
     prelude::*,
-<<<<<<< HEAD
-=======
-    reflect::{TypePath, TypeUuid},
->>>>>>> 2551ccbe
+    reflect::TypePath,
     render::{
         render_resource::{
             AsBindGroup, Extent3d, SamplerDescriptor, ShaderRef, TextureDimension, TextureFormat,
@@ -692,12 +689,7 @@
     }
 }
 
-<<<<<<< HEAD
-#[derive(Asset, AsBindGroup, Debug, Clone)]
-=======
-#[derive(AsBindGroup, Debug, Clone, TypeUuid, TypePath)]
-#[uuid = "117f64fe-6844-1822-8926-e3ed372291c8"]
->>>>>>> 2551ccbe
+#[derive(Asset, TypePath, AsBindGroup, Debug, Clone)]
 pub struct ColorGradientMaterial {}
 
 #[derive(Resource)]
