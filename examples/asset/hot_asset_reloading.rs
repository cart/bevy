--- conflicted
+++ resolved
@@ -6,15 +6,7 @@
 
 fn main() {
     App::new()
-<<<<<<< HEAD
         .add_plugins(DefaultPlugins.set(AssetPlugin::default().watch_for_changes()))
-=======
-        .add_plugins(DefaultPlugins.set(AssetPlugin {
-            // Tell the asset server to watch for asset changes on disk:
-            watch_for_changes: ChangeWatcher::with_delay(Duration::from_millis(200)),
-            ..default()
-        }))
->>>>>>> 25f013ba
         .add_systems(Startup, setup)
         .run();
 }
