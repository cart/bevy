use bevy::{
    asset::on_loaded::on_loaded,
    prelude::*,
<<<<<<< HEAD
=======
    reflect::{TypePath, TypeUuid},
>>>>>>> 2551ccbe
    render::render_resource::{AsBindGroup, ShaderRef},
};

/// This example illustrates how to create a texture for use with a `texture_2d_array<f32>` shader
/// uniform variable.
fn main() {
    App::new()
        .add_plugins(DefaultPlugins)
        .init_asset::<ArrayTexture>()
        .add_plugin(MaterialPlugin::<ArrayTextureMaterial>::default())
        .add_systems(Startup, setup)
        // TODO: this was ported to on_loaded for illustrative purposes only
        .add_systems(Update, on_loaded(create_array_texture))
        .run();
}

#[derive(Asset, Clone)]
struct ArrayTexture {
    #[dependency]
    handle: Handle<Image>,
}

impl FromWorld for ArrayTexture {
    fn from_world(world: &mut World) -> Self {
        let server = world.resource::<AssetServer>();
        Self {
            handle: server.load("textures/array_texture.png"),
        }
    }
}

fn setup(mut commands: Commands) {
    // light
    commands.spawn(PointLightBundle {
        point_light: PointLight {
            intensity: 3000.0,
            ..Default::default()
        },
        transform: Transform::from_xyz(-3.0, 2.0, -1.0),
        ..Default::default()
    });
    commands.spawn(PointLightBundle {
        point_light: PointLight {
            intensity: 3000.0,
            ..Default::default()
        },
        transform: Transform::from_xyz(3.0, 2.0, 1.0),
        ..Default::default()
    });

    // camera
    commands.spawn(Camera3dBundle {
        transform: Transform::from_xyz(5.0, 5.0, 5.0).looking_at(Vec3::new(1.5, 0.0, 0.0), Vec3::Y),
        ..Default::default()
    });
}

fn create_array_texture(
    In(array_texture): In<ArrayTexture>,
    mut commands: Commands,
    mut images: ResMut<Assets<Image>>,
    mut meshes: ResMut<Assets<Mesh>>,
    mut materials: ResMut<Assets<ArrayTextureMaterial>>,
) {
    let image = images.get_mut(&array_texture.handle).unwrap();

    // Create a new array texture asset from the loaded texture.
    let array_layers = 4;
    image.reinterpret_stacked_2d_as_array(array_layers);

    // Spawn some cubes using the array texture
    let mesh_handle = meshes.add(Mesh::from(shape::Cube { size: 1.0 }));
    let material_handle = materials.add(ArrayTextureMaterial {
        array_texture: array_texture.handle.clone(),
    });
    for x in -5..=5 {
        commands.spawn(MaterialMeshBundle {
            mesh: mesh_handle.clone(),
            material: material_handle.clone(),
            transform: Transform::from_xyz(x as f32 + 0.5, 0.0, 0.0),
            ..Default::default()
        });
    }
}

<<<<<<< HEAD
#[derive(Asset, AsBindGroup, Debug, Clone)]
=======
#[derive(AsBindGroup, Debug, Clone, TypeUuid, TypePath)]
#[uuid = "9c5a0ddf-1eaf-41b4-9832-ed736fd26af3"]
>>>>>>> 2551ccbe
struct ArrayTextureMaterial {
    #[texture(0, dimension = "2d_array")]
    #[sampler(1)]
    array_texture: Handle<Image>,
}

impl Material for ArrayTextureMaterial {
    fn fragment_shader() -> ShaderRef {
        "shaders/array_texture.wgsl".into()
    }
}<|MERGE_RESOLUTION|>--- conflicted
+++ resolved
@@ -1,10 +1,7 @@
 use bevy::{
     asset::on_loaded::on_loaded,
     prelude::*,
-<<<<<<< HEAD
-=======
-    reflect::{TypePath, TypeUuid},
->>>>>>> 2551ccbe
+    reflect::TypePath,
     render::render_resource::{AsBindGroup, ShaderRef},
 };
 
@@ -21,7 +18,7 @@
         .run();
 }
 
-#[derive(Asset, Clone)]
+#[derive(Asset, TypePath, Clone)]
 struct ArrayTexture {
     #[dependency]
     handle: Handle<Image>,
@@ -90,12 +87,7 @@
     }
 }
 
-<<<<<<< HEAD
-#[derive(Asset, AsBindGroup, Debug, Clone)]
-=======
-#[derive(AsBindGroup, Debug, Clone, TypeUuid, TypePath)]
-#[uuid = "9c5a0ddf-1eaf-41b4-9832-ed736fd26af3"]
->>>>>>> 2551ccbe
+#[derive(Asset, TypePath, AsBindGroup, Debug, Clone)]
 struct ArrayTextureMaterial {
     #[texture(0, dimension = "2d_array")]
     #[sampler(1)]
