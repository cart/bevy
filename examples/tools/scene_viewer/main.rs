--- conflicted
+++ resolved
@@ -29,14 +29,10 @@
         color: Color::WHITE,
         brightness: 1.0 / 5.0f32,
     })
-<<<<<<< HEAD
     .insert_resource(AssetProviders::default().with_default_file_source(
         std::env::var("CARGO_MANIFEST_DIR").unwrap_or_else(|_| ".".to_string()),
     ))
-    .add_plugins(
-=======
     .add_plugins((
->>>>>>> 7c3131a7
         DefaultPlugins
             .set(WindowPlugin {
                 primary_window: Some(Window {
@@ -45,22 +41,11 @@
                 }),
                 ..default()
             })
-<<<<<<< HEAD
             .set(AssetPlugin::default().watch_for_changes()),
-    )
-    .add_plugin(CameraControllerPlugin)
-    .add_plugin(SceneViewerPlugin)
-=======
-            .set(AssetPlugin {
-                asset_folder: std::env::var("CARGO_MANIFEST_DIR")
-                    .unwrap_or_else(|_| ".".to_string()),
-                watch_for_changes: ChangeWatcher::with_delay(Duration::from_millis(200)),
-            }),
         CameraControllerPlugin,
         SceneViewerPlugin,
         MorphViewerPlugin,
     ))
->>>>>>> 7c3131a7
     .add_systems(Startup, setup)
     .add_systems(PreUpdate, setup_scene_after_load);
 
