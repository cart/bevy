--- conflicted
+++ resolved
@@ -12,7 +12,6 @@
 use bevy_ecs::prelude::*;
 use bevy_render2::{
     core_pipeline,
-    render_command::RenderCommandQueue,
     render_graph::RenderGraph,
     render_phase::{sort_phase_system, DrawFunctions},
     RenderStage,
@@ -48,12 +47,8 @@
                 RenderStage::PhaseSort,
                 sort_phase_system::<ShadowPhase>.system(),
             )
-<<<<<<< HEAD
-            .add_system_to_stage(RenderStage::Cleanup, render::cleanup_view_lights.system())
             // FIXME: Hack to ensure RenderCommandQueue is initialized when PbrShaders is being initialized
-            .init_resource::<RenderCommandQueue>()
-=======
->>>>>>> 64f99b29
+            // .init_resource::<RenderCommandQueue>()
             .init_resource::<PbrShaders>()
             .init_resource::<ShadowShaders>()
             .init_resource::<MaterialMeta>()
