<<<<<<< HEAD
use crate::{AmbientLight, DirectionalLight, ExtractedMeshes, MeshMeta, OmniLight, PbrShaders};
use bevy_ecs::{prelude::*, system::SystemState};
use bevy_math::{Mat4, UVec4, Vec2, Vec3, Vec4};
=======
use crate::{AmbientLight, ExtractedMeshes, MeshMeta, PbrShaders, PointLight};
use bevy_ecs::{prelude::*, system::SystemState};
use bevy_math::{const_vec3, Mat4, Vec3, Vec4};
>>>>>>> 9a79b79b
use bevy_render2::{
    camera::CameraProjection,
    color::Color,
    core_pipeline::Transparent3dPhase,
    mesh::Mesh,
    render_asset::RenderAssets,
    render_graph::{Node, NodeRunError, RenderGraphContext, SlotInfo, SlotType},
    render_phase::{Draw, DrawFunctions, RenderPhase, TrackedRenderPass},
    render_resource::*,
    renderer::{RenderContext, RenderDevice},
    texture::*,
    view::{ExtractedView, ViewUniformOffset},
};
use bevy_transform::components::GlobalTransform;
use crevice::std140::AsStd140;
use std::num::NonZeroU32;

pub struct ExtractedAmbientLight {
    color: Color,
    brightness: f32,
}

pub struct ExtractedOmniLight {
    color: Color,
    intensity: f32,
    range: f32,
    radius: f32,
    transform: GlobalTransform,
    shadow_bias_min_max: Vec2,
}

pub struct ExtractedDirectionalLight {
    color: Color,
    illuminance: f32,
    direction: Vec3,
    projection: Mat4,
    shadow_bias_min_max: Vec2,
}

#[repr(C)]
#[derive(Copy, Clone, AsStd140, Default, Debug)]
pub struct GpuOmniLight {
    view_proj: Mat4,
    color: Vec4,
<<<<<<< HEAD
    position: Vec3,
    range: f32,
    radius: f32,
    shadow_bias_min: f32,
    shadow_bias_max: f32,
}

#[repr(C)]
#[derive(Copy, Clone, AsStd140, Default, Debug)]
pub struct GpuDirectionalLight {
    view_projection: Mat4,
    color: Vec4,
    dir_to_light: Vec3,
    shadow_bias_min: f32,
    shadow_bias_max: f32,
=======
    // proj: Mat4,
    position: Vec3,
    inverse_square_range: f32,
    radius: f32,
    near: f32,
    far: f32,
>>>>>>> 9a79b79b
}

#[repr(C)]
#[derive(Copy, Clone, Debug, AsStd140)]
pub struct GpuLights {
<<<<<<< HEAD
    omni_lights: [GpuOmniLight; MAX_OMNI_LIGHTS],
    directional_lights: [GpuDirectionalLight; MAX_DIRECTIONAL_LIGHTS],
=======
    // TODO: this comes first to work around a WGSL alignment issue. We need to solve this issue before releasing the renderer rework
    lights: [GpuLight; MAX_POINT_LIGHTS],
>>>>>>> 9a79b79b
    ambient_color: Vec4,
    n_omni_lights: u32,
    n_directional_lights: u32,
}

<<<<<<< HEAD
// NOTE: this must be kept in sync with the same constants in pbr.frag
pub const MAX_OMNI_LIGHTS: usize = 10;
pub const MAX_DIRECTIONAL_LIGHTS: usize = 1;
pub const SHADOW_SIZE: Extent3d = Extent3d {
    width: 1024,
    height: 1024,
    depth_or_array_layers: (MAX_OMNI_LIGHTS + MAX_DIRECTIONAL_LIGHTS) as u32,
=======
// NOTE: this must be kept in sync MAX_POINT_LIGHTS in pbr.frag
pub const MAX_POINT_LIGHTS: usize = 10;
pub const SHADOW_SIZE: Extent3d = Extent3d {
    width: 1024,
    height: 1024,
    depth_or_array_layers: 6 * MAX_POINT_LIGHTS as u32,
>>>>>>> 9a79b79b
};
pub const SHADOW_FORMAT: TextureFormat = TextureFormat::Depth32Float;

pub struct ShadowShaders {
    pub pipeline: RenderPipeline,
    pub view_layout: BindGroupLayout,
    pub light_sampler: Sampler,
}

// TODO: this pattern for initializing the shaders / pipeline isn't ideal. this should be handled by the asset system
impl FromWorld for ShadowShaders {
    fn from_world(world: &mut World) -> Self {
        let render_device = world.get_resource::<RenderDevice>().unwrap();
        let pbr_shaders = world.get_resource::<PbrShaders>().unwrap();

        let view_layout = render_device.create_bind_group_layout(&BindGroupLayoutDescriptor {
            entries: &[
                // View
                BindGroupLayoutEntry {
                    binding: 0,
                    visibility: ShaderStage::VERTEX | ShaderStage::FRAGMENT,
                    ty: BindingType::Buffer {
                        ty: BufferBindingType::Uniform,
                        has_dynamic_offset: true,
                        // TODO: change this to ViewUniform::std140_padded_size_static once crevice fixes this!
                        // Context: https://github.com/LPGhatguy/crevice/issues/29
                        min_binding_size: BufferSize::new(
                            ViewUniform::std140_padded_size_static() as u64
                        ),
                    },
                    count: None,
                },
            ],
            label: None,
        });

        let pipeline_layout = render_device.create_pipeline_layout(&PipelineLayoutDescriptor {
            label: None,
            push_constant_ranges: &[],
            bind_group_layouts: &[&view_layout, &pbr_shaders.mesh_layout],
        });

        let pipeline = render_device.create_render_pipeline(&RenderPipelineDescriptor {
            label: None,
            vertex: VertexState {
                buffers: &[VertexBufferLayout {
                    array_stride: 32,
                    step_mode: InputStepMode::Vertex,
                    attributes: &[
                        // Position (GOTCHA! Vertex_Position isn't first in the buffer due to how Mesh sorts attributes (alphabetically))
                        VertexAttribute {
                            format: VertexFormat::Float32x3,
                            offset: 12,
                            shader_location: 0,
                        },
                        // Normal
                        VertexAttribute {
                            format: VertexFormat::Float32x3,
                            offset: 0,
                            shader_location: 1,
                        },
                        // Uv
                        VertexAttribute {
                            format: VertexFormat::Float32x2,
                            offset: 24,
                            shader_location: 2,
                        },
                    ],
                }],
                module: &pbr_shaders.shader_module,
                entry_point: "vertex",
            },
            fragment: None,
            depth_stencil: Some(DepthStencilState {
                format: SHADOW_FORMAT,
                depth_write_enabled: true,
                depth_compare: CompareFunction::LessEqual,
                stencil: StencilState {
                    front: StencilFaceState::IGNORE,
                    back: StencilFaceState::IGNORE,
                    read_mask: 0,
                    write_mask: 0,
                },
                bias: DepthBiasState {
                    constant: 2,
                    slope_scale: 2.0,
                    clamp: 0.0,
                },
            }),
            layout: Some(&pipeline_layout),
            multisample: MultisampleState::default(),
            primitive: PrimitiveState {
                topology: PrimitiveTopology::TriangleList,
                strip_index_format: None,
                front_face: FrontFace::Ccw,
                cull_mode: None,
                polygon_mode: PolygonMode::Fill,
                clamp_depth: false,
                conservative: false,
            },
        });

        ShadowShaders {
            pipeline,
            view_layout,
            light_sampler: render_device.create_sampler(&SamplerDescriptor {
                address_mode_u: AddressMode::ClampToEdge,
                address_mode_v: AddressMode::ClampToEdge,
                address_mode_w: AddressMode::ClampToEdge,
                mag_filter: FilterMode::Linear,
                min_filter: FilterMode::Linear,
                mipmap_filter: FilterMode::Nearest,
                compare: Some(CompareFunction::LessEqual),
                ..Default::default()
            }),
        }
    }
}

// TODO: ultimately these could be filtered down to lights relevant to actual views
pub fn extract_lights(
    mut commands: Commands,
    ambient_light: Res<AmbientLight>,
<<<<<<< HEAD
    omni_lights: Query<(Entity, &OmniLight, &GlobalTransform)>,
    directional_lights: Query<(Entity, &DirectionalLight)>,
=======
    lights: Query<(Entity, &PointLight, &GlobalTransform)>,
>>>>>>> 9a79b79b
) {
    commands.insert_resource(ExtractedAmbientLight {
        color: ambient_light.color,
        brightness: ambient_light.brightness,
    });
<<<<<<< HEAD
    for (entity, omni_light, transform) in omni_lights.iter() {
        commands.get_or_spawn(entity).insert(ExtractedOmniLight {
            color: omni_light.color,
            intensity: omni_light.intensity,
            range: omni_light.range,
            radius: omni_light.radius,
            transform: transform.clone(),
            shadow_bias_min_max: omni_light.shadow_bias_min_max,
=======
    for (entity, light, transform) in lights.iter() {
        commands.get_or_spawn(entity).insert(ExtractedPointLight {
            color: light.color,
            intensity: light.intensity,
            range: light.range,
            radius: light.radius,
            transform: *transform,
>>>>>>> 9a79b79b
        });
    }
    for (entity, directional_light) in directional_lights.iter() {
        commands
            .get_or_spawn(entity)
            .insert(ExtractedDirectionalLight {
                color: directional_light.color,
                illuminance: directional_light.illuminance,
                direction: directional_light.get_direction(),
                projection: directional_light.shadow_projection.get_projection_matrix(),
                shadow_bias_min_max: directional_light.shadow_bias_min_max,
            });
    }
}

// Can't do `Vec3::Y * -1.0` because mul isn't const
const NEGATIVE_X: Vec3 = const_vec3!([-1.0, 0.0, 0.0]);
const NEGATIVE_Y: Vec3 = const_vec3!([0.0, -1.0, 0.0]);
const NEGATIVE_Z: Vec3 = const_vec3!([0.0, 0.0, -1.0]);

struct CubeMapFace {
    target: Vec3,
    up: Vec3,
}

// see https://www.khronos.org/opengl/wiki/Cubemap_Texture
const CUBE_MAP_FACES: [CubeMapFace; 6] = [
    // 0 	GL_TEXTURE_CUBE_MAP_POSITIVE_X
    CubeMapFace {
        target: NEGATIVE_X,
        up: NEGATIVE_Y,
    },
    // 1 	GL_TEXTURE_CUBE_MAP_NEGATIVE_X
    CubeMapFace {
        target: Vec3::X,
        up: NEGATIVE_Y,
    },
    // 2 	GL_TEXTURE_CUBE_MAP_POSITIVE_Y
    CubeMapFace {
        target: NEGATIVE_Y,
        up: Vec3::Z,
    },
    // 3 	GL_TEXTURE_CUBE_MAP_NEGATIVE_Y
    CubeMapFace {
        target: Vec3::Y,
        up: NEGATIVE_Z,
    },
    // 4 	GL_TEXTURE_CUBE_MAP_POSITIVE_Z
    CubeMapFace {
        target: NEGATIVE_Z,
        up: NEGATIVE_Y,
    },
    // 5 	GL_TEXTURE_CUBE_MAP_NEGATIVE_Z
    CubeMapFace {
        target: Vec3::Z,
        up: NEGATIVE_Y,
    },
];

pub struct ViewLight {
    pub depth_texture_view: TextureView,
}

pub struct ViewLights {
    pub light_depth_texture: Texture,
    pub light_depth_texture_view: TextureView,
    pub lights: Vec<Entity>,
    pub gpu_light_binding_index: u32,
}

#[derive(Default)]
pub struct LightMeta {
    pub view_gpu_lights: DynamicUniformVec<GpuLights>,
    pub shadow_view_bind_group: Option<BindGroup>,
}

pub fn prepare_lights(
    mut commands: Commands,
    mut texture_cache: ResMut<TextureCache>,
    render_device: Res<RenderDevice>,
    mut light_meta: ResMut<LightMeta>,
    views: Query<Entity, With<RenderPhase<Transparent3dPhase>>>,
    ambient_light: Res<ExtractedAmbientLight>,
    omni_lights: Query<&ExtractedOmniLight>,
    directional_lights: Query<&ExtractedDirectionalLight>,
) {
    // PERF: view.iter().count() could be views.iter().len() if we implemented ExactSizeIterator for archetype-only filters
    light_meta
        .view_gpu_lights
        .reserve_and_clear(views.iter().count(), &render_device);

    let ambient_color = ambient_light.color.as_rgba_linear() * ambient_light.brightness;
    // set up light data for each view
    for entity in views.iter() {
        let light_depth_texture = texture_cache.get(
            &render_device,
            TextureDescriptor {
                size: SHADOW_SIZE,
                mip_level_count: 1,
                sample_count: 1,
                dimension: TextureDimension::D2,
                format: SHADOW_FORMAT,
                usage: TextureUsage::RENDER_ATTACHMENT | TextureUsage::SAMPLED,
                label: None,
            },
        );
        let mut view_lights = Vec::new();

        let mut gpu_lights = GpuLights {
            ambient_color: ambient_color.into(),
<<<<<<< HEAD
            n_omni_lights: omni_lights.iter().len() as u32,
            n_directional_lights: directional_lights.iter().len() as u32,
            omni_lights: [GpuOmniLight::default(); MAX_OMNI_LIGHTS],
            directional_lights: [GpuDirectionalLight::default(); MAX_DIRECTIONAL_LIGHTS],
        };

        // TODO: this should select lights based on relevance to the view instead of the first ones that show up in a query
        for (i, light) in omni_lights.iter().enumerate().take(MAX_OMNI_LIGHTS) {
            let depth_texture_view =
                light_depth_texture
                    .texture
                    .create_view(&TextureViewDescriptor {
                        label: None,
                        format: None,
                        dimension: Some(TextureViewDimension::D2),
                        aspect: TextureAspect::All,
                        base_mip_level: 0,
                        mip_level_count: None,
                        base_array_layer: i as u32,
                        array_layer_count: NonZeroU32::new(1),
                    });

            let view_transform = GlobalTransform::from_translation(light.transform.translation)
                .looking_at(Vec3::default(), Vec3::Y);
            // TODO: configure light projection based on light configuration
            let projection =
                Mat4::perspective_rh(std::f32::consts::FRAC_PI_2, 1.0, 0.1, light.range);

            gpu_lights.omni_lights[i] = GpuOmniLight {
=======
            len: lights.iter().len() as u32,
            lights: [GpuLight::default(); MAX_POINT_LIGHTS],
        };

        // TODO: this should select lights based on relevance to the view instead of the first ones that show up in a query
        for (light_index, light) in lights.iter().enumerate().take(MAX_POINT_LIGHTS) {
            let projection =
                Mat4::perspective_rh(std::f32::consts::FRAC_PI_2, 1.0, 0.1, light.range);

            // ignore scale because we don't want to effectively scale light radius and range
            // by applying those as a view transform to shadow map rendering of objects
            // and ignore rotation because we want the shadow map projections to align with the axes
            let view_translation = GlobalTransform::from_translation(light.transform.translation);

            for (face_index, CubeMapFace { target, up }) in CUBE_MAP_FACES.iter().enumerate() {
                // use the cubemap projection direction
                let view_rotation = GlobalTransform::identity().looking_at(*target, *up);

                let depth_texture_view =
                    light_depth_texture
                        .texture
                        .create_view(&TextureViewDescriptor {
                            label: None,
                            format: None,
                            dimension: Some(TextureViewDimension::D2),
                            aspect: TextureAspect::All,
                            base_mip_level: 0,
                            mip_level_count: None,
                            base_array_layer: (light_index * 6 + face_index) as u32,
                            array_layer_count: NonZeroU32::new(1),
                        });

                let view_light_entity = commands
                    .spawn()
                    .insert_bundle((
                        ViewLight { depth_texture_view },
                        ExtractedView {
                            width: SHADOW_SIZE.width,
                            height: SHADOW_SIZE.height,
                            transform: view_translation * view_rotation,
                            projection,
                        },
                        RenderPhase::<ShadowPhase>::default(),
                    ))
                    .id();
                view_lights.push(view_light_entity);
            }

            gpu_lights.lights[light_index] = GpuLight {
>>>>>>> 9a79b79b
                // premultiply color by intensity
                // we don't use the alpha at all, so no reason to multiply only [0..3]
                color: (light.color.as_rgba_linear() * light.intensity).into(),
                radius: light.radius,
                position: light.transform.translation,
<<<<<<< HEAD
                range: 1.0 / (light.range * light.range),
                // this could technically be copied to the gpu from the light's ViewUniforms
                view_proj: projection * view_transform.compute_matrix().inverse(),
                shadow_bias_min: light.shadow_bias_min_max.x,
                shadow_bias_max: light.shadow_bias_min_max.y,
=======
                inverse_square_range: 1.0 / (light.range * light.range),
                near: 0.1,
                far: light.range,
                // proj: projection,
>>>>>>> 9a79b79b
            };
        }

<<<<<<< HEAD
        let n_omni_lights = view_lights.len();
        for (i, light) in directional_lights
            .iter()
            .enumerate()
            .take(MAX_DIRECTIONAL_LIGHTS)
        {
            // direction is negated to be ready for N.L
            let dir_to_light = -light.direction;

            // convert from illuminance (lux) to candelas
            //
            // exposure is hard coded at the moment but should be replaced
            // by values coming from the camera
            // see: https://google.github.io/filament/Filament.html#imagingpipeline/physicallybasedcamera/exposuresettings
            const APERTURE: f32 = 4.0;
            const SHUTTER_SPEED: f32 = 1.0 / 250.0;
            const SENSITIVITY: f32 = 100.0;
            let ev100 =
                f32::log2(APERTURE * APERTURE / SHUTTER_SPEED) - f32::log2(SENSITIVITY / 100.0);
            let exposure = 1.0 / (f32::powf(2.0, ev100) * 1.2);
            let intensity = light.illuminance * exposure;

            // NOTE: A directional light seems to have to have an eye position on the line along the direction of the light
            //       through the world origin. I (Rob Swain) do not yet understand why it cannot be translated away from this.
            let view = Mat4::look_at_rh(Vec3::ZERO, light.direction, Vec3::Y);
            // NOTE: This orthographic projection defines the volume within which shadows from a directional light can be cast
            let projection = light.projection;

            gpu_lights.directional_lights[i] = GpuDirectionalLight {
                // premultiply color by intensity
                // we don't use the alpha at all, so no reason to multiply only [0..3]
                color: (light.color.as_rgba_linear() * intensity).into(),
                dir_to_light,
                // NOTE: * view is correct, it should not be view.inverse() here
                view_projection: projection * view,
                shadow_bias_min: light.shadow_bias_min_max.x,
                shadow_bias_max: light.shadow_bias_min_max.y,
            };

            let depth_texture_view =
                light_depth_texture
                    .texture
                    .create_view(&TextureViewDescriptor {
                        label: None,
                        format: None,
                        dimension: Some(TextureViewDimension::D2),
                        aspect: TextureAspect::All,
                        base_mip_level: 0,
                        mip_level_count: None,
                        base_array_layer: (n_omni_lights + i) as u32,
                        array_layer_count: NonZeroU32::new(1),
                    });

            let view_light_entity = commands
                .spawn()
                .insert_bundle((
                    ViewLight {
                        depth_texture: depth_texture_view,
                    },
                    ExtractedView {
                        width: SHADOW_SIZE.width,
                        height: SHADOW_SIZE.height,
                        transform: GlobalTransform::from_matrix(view.inverse()),
                        projection,
                    },
                    RenderPhase::<ShadowPhase>::default(),
                ))
                .id();
            view_lights.push(view_light_entity);
        }
=======
        let light_depth_texture_view =
            light_depth_texture
                .texture
                .create_view(&TextureViewDescriptor {
                    label: None,
                    format: None,
                    dimension: Some(TextureViewDimension::CubeArray),
                    aspect: TextureAspect::All,
                    base_mip_level: 0,
                    mip_level_count: None,
                    base_array_layer: 0,
                    array_layer_count: None,
                });
>>>>>>> 9a79b79b

        commands.entity(entity).insert(ViewLights {
            light_depth_texture: light_depth_texture.texture,
            light_depth_texture_view,
            lights: view_lights,
            gpu_light_binding_index: light_meta.view_gpu_lights.push(gpu_lights),
        });
    }

    light_meta
        .view_gpu_lights
        .write_to_staging_buffer(&render_device);
}

pub struct ShadowPhase;

pub struct ShadowPassNode {
    main_view_query: QueryState<&'static ViewLights>,
    view_light_query: QueryState<(&'static ViewLight, &'static RenderPhase<ShadowPhase>)>,
}

impl ShadowPassNode {
    pub const IN_VIEW: &'static str = "view";

    pub fn new(world: &mut World) -> Self {
        Self {
            main_view_query: QueryState::new(world),
            view_light_query: QueryState::new(world),
        }
    }
}

impl Node for ShadowPassNode {
    fn input(&self) -> Vec<SlotInfo> {
        vec![SlotInfo::new(ShadowPassNode::IN_VIEW, SlotType::Entity)]
    }

    fn update(&mut self, world: &mut World) {
        self.main_view_query.update_archetypes(world);
        self.view_light_query.update_archetypes(world);
    }

    fn run(
        &self,
        graph: &mut RenderGraphContext,
        render_context: &mut RenderContext,
        world: &World,
    ) -> Result<(), NodeRunError> {
        let view_entity = graph.get_input_entity(Self::IN_VIEW)?;
        if let Ok(view_lights) = self.main_view_query.get_manual(world, view_entity) {
            for view_light_entity in view_lights.lights.iter().copied() {
                let (view_light, shadow_phase) = self
                    .view_light_query
                    .get_manual(world, view_light_entity)
                    .unwrap();
                let pass_descriptor = RenderPassDescriptor {
                    label: Some("shadow_pass"),
                    color_attachments: &[],
                    depth_stencil_attachment: Some(RenderPassDepthStencilAttachment {
                        view: &view_light.depth_texture_view,
                        depth_ops: Some(Operations {
                            load: LoadOp::Clear(1.0),
                            store: true,
                        }),
                        stencil_ops: None,
                    }),
                };

                let draw_functions = world.get_resource::<DrawFunctions>().unwrap();

                let render_pass = render_context
                    .command_encoder
                    .begin_render_pass(&pass_descriptor);
                let mut draw_functions = draw_functions.write();
                let mut tracked_pass = TrackedRenderPass::new(render_pass);
                for drawable in shadow_phase.drawn_things.iter() {
                    let draw_function = draw_functions.get_mut(drawable.draw_function).unwrap();
                    draw_function.draw(
                        world,
                        &mut tracked_pass,
                        view_light_entity,
                        drawable.draw_key,
                        drawable.sort_key,
                    );
                }
            }
        }

        Ok(())
    }
}

type DrawShadowMeshParams<'s, 'w> = (
    Res<'w, ShadowShaders>,
    Res<'w, ExtractedMeshes>,
    Res<'w, LightMeta>,
    Res<'w, MeshMeta>,
    Res<'w, RenderAssets<Mesh>>,
    Query<'w, 's, &'w ViewUniformOffset>,
);
pub struct DrawShadowMesh {
    params: SystemState<DrawShadowMeshParams<'static, 'static>>,
}

impl DrawShadowMesh {
    pub fn new(world: &mut World) -> Self {
        Self {
            params: SystemState::new(world),
        }
    }
}

impl Draw for DrawShadowMesh {
    fn draw<'w>(
        &mut self,
        world: &'w World,
        pass: &mut TrackedRenderPass<'w>,
        view: Entity,
        draw_key: usize,
        _sort_key: usize,
    ) {
        let (shadow_shaders, extracted_meshes, light_meta, mesh_meta, meshes, views) =
            self.params.get(world);
        let view_uniform_offset = views.get(view).unwrap();
        let extracted_mesh = &extracted_meshes.into_inner().meshes[draw_key];
        let shadow_shaders = shadow_shaders.into_inner();
        pass.set_render_pipeline(&shadow_shaders.pipeline);
        pass.set_bind_group(
            0,
            light_meta
                .into_inner()
                .shadow_view_bind_group
                .as_ref()
                .unwrap(),
            &[view_uniform_offset.offset],
        );

        let transform_bindgroup_key = mesh_meta.mesh_transform_bind_group_key.unwrap();
        pass.set_bind_group(
            1,
            mesh_meta
                .into_inner()
                .mesh_transform_bind_group
                .get_value(transform_bindgroup_key)
                .unwrap(),
            &[extracted_mesh.transform_binding_offset],
        );

        let gpu_mesh = meshes.into_inner().get(&extracted_mesh.mesh).unwrap();
        pass.set_vertex_buffer(0, gpu_mesh.vertex_buffer.slice(..));
        if let Some(index_info) = &gpu_mesh.index_info {
            pass.set_index_buffer(index_info.buffer.slice(..), 0, IndexFormat::Uint32);
            pass.draw_indexed(0..index_info.count, 0, 0..1);
        } else {
            panic!("non-indexed drawing not supported yet")
        }
    }
}<|MERGE_RESOLUTION|>--- conflicted
+++ resolved
@@ -1,12 +1,6 @@
-<<<<<<< HEAD
-use crate::{AmbientLight, DirectionalLight, ExtractedMeshes, MeshMeta, OmniLight, PbrShaders};
-use bevy_ecs::{prelude::*, system::SystemState};
-use bevy_math::{Mat4, UVec4, Vec2, Vec3, Vec4};
-=======
-use crate::{AmbientLight, ExtractedMeshes, MeshMeta, PbrShaders, PointLight};
+use crate::{AmbientLight, DirectionalLight, ExtractedMeshes, MeshMeta, PbrShaders, PointLight};
 use bevy_ecs::{prelude::*, system::SystemState};
 use bevy_math::{const_vec3, Mat4, Vec3, Vec4};
->>>>>>> 9a79b79b
 use bevy_render2::{
     camera::CameraProjection,
     color::Color,
@@ -18,7 +12,7 @@
     render_resource::*,
     renderer::{RenderContext, RenderDevice},
     texture::*,
-    view::{ExtractedView, ViewUniformOffset},
+    view::{ExtractedView, ViewUniform, ViewUniformOffset},
 };
 use bevy_transform::components::GlobalTransform;
 use crevice::std140::AsStd140;
@@ -29,13 +23,14 @@
     brightness: f32,
 }
 
-pub struct ExtractedOmniLight {
+pub struct ExtractedPointLight {
     color: Color,
     intensity: f32,
     range: f32,
     radius: f32,
     transform: GlobalTransform,
-    shadow_bias_min_max: Vec2,
+    shadow_bias_min: f32,
+    shadow_bias_max: f32,
 }
 
 pub struct ExtractedDirectionalLight {
@@ -43,18 +38,20 @@
     illuminance: f32,
     direction: Vec3,
     projection: Mat4,
-    shadow_bias_min_max: Vec2,
+    shadow_bias_min: f32,
+    shadow_bias_max: f32,
 }
 
 #[repr(C)]
 #[derive(Copy, Clone, AsStd140, Default, Debug)]
-pub struct GpuOmniLight {
-    view_proj: Mat4,
+pub struct GpuPointLight {
     color: Vec4,
-<<<<<<< HEAD
+    // proj: Mat4,
     position: Vec3,
-    range: f32,
+    inverse_square_range: f32,
     radius: f32,
+    near: f32,
+    far: f32,
     shadow_bias_min: f32,
     shadow_bias_max: f32,
 }
@@ -67,54 +64,39 @@
     dir_to_light: Vec3,
     shadow_bias_min: f32,
     shadow_bias_max: f32,
-=======
-    // proj: Mat4,
-    position: Vec3,
-    inverse_square_range: f32,
-    radius: f32,
-    near: f32,
-    far: f32,
->>>>>>> 9a79b79b
 }
 
 #[repr(C)]
 #[derive(Copy, Clone, Debug, AsStd140)]
 pub struct GpuLights {
-<<<<<<< HEAD
-    omni_lights: [GpuOmniLight; MAX_OMNI_LIGHTS],
+    // TODO: this comes first to work around a WGSL alignment issue. We need to solve this issue before releasing the renderer rework
+    point_lights: [GpuPointLight; MAX_POINT_LIGHTS],
     directional_lights: [GpuDirectionalLight; MAX_DIRECTIONAL_LIGHTS],
-=======
-    // TODO: this comes first to work around a WGSL alignment issue. We need to solve this issue before releasing the renderer rework
-    lights: [GpuLight; MAX_POINT_LIGHTS],
->>>>>>> 9a79b79b
     ambient_color: Vec4,
-    n_omni_lights: u32,
+    n_point_lights: u32,
     n_directional_lights: u32,
 }
 
-<<<<<<< HEAD
 // NOTE: this must be kept in sync with the same constants in pbr.frag
-pub const MAX_OMNI_LIGHTS: usize = 10;
+pub const MAX_POINT_LIGHTS: usize = 10;
 pub const MAX_DIRECTIONAL_LIGHTS: usize = 1;
-pub const SHADOW_SIZE: Extent3d = Extent3d {
+pub const POINT_SHADOW_SIZE: Extent3d = Extent3d {
     width: 1024,
     height: 1024,
-    depth_or_array_layers: (MAX_OMNI_LIGHTS + MAX_DIRECTIONAL_LIGHTS) as u32,
-=======
-// NOTE: this must be kept in sync MAX_POINT_LIGHTS in pbr.frag
-pub const MAX_POINT_LIGHTS: usize = 10;
-pub const SHADOW_SIZE: Extent3d = Extent3d {
-    width: 1024,
-    height: 1024,
-    depth_or_array_layers: 6 * MAX_POINT_LIGHTS as u32,
->>>>>>> 9a79b79b
+    depth_or_array_layers: (6 * MAX_POINT_LIGHTS) as u32,
+};
+pub const DIRECTIONAL_SHADOW_SIZE: Extent3d = Extent3d {
+    width: 4096,
+    height: 4096,
+    depth_or_array_layers: MAX_DIRECTIONAL_LIGHTS as u32,
 };
 pub const SHADOW_FORMAT: TextureFormat = TextureFormat::Depth32Float;
 
 pub struct ShadowShaders {
     pub pipeline: RenderPipeline,
     pub view_layout: BindGroupLayout,
-    pub light_sampler: Sampler,
+    pub point_light_sampler: Sampler,
+    pub directional_light_sampler: Sampler,
 }
 
 // TODO: this pattern for initializing the shaders / pipeline isn't ideal. this should be handled by the asset system
@@ -213,7 +195,17 @@
         ShadowShaders {
             pipeline,
             view_layout,
-            light_sampler: render_device.create_sampler(&SamplerDescriptor {
+            point_light_sampler: render_device.create_sampler(&SamplerDescriptor {
+                address_mode_u: AddressMode::ClampToEdge,
+                address_mode_v: AddressMode::ClampToEdge,
+                address_mode_w: AddressMode::ClampToEdge,
+                mag_filter: FilterMode::Linear,
+                min_filter: FilterMode::Linear,
+                mipmap_filter: FilterMode::Nearest,
+                compare: Some(CompareFunction::LessEqual),
+                ..Default::default()
+            }),
+            directional_light_sampler: render_device.create_sampler(&SamplerDescriptor {
                 address_mode_u: AddressMode::ClampToEdge,
                 address_mode_v: AddressMode::ClampToEdge,
                 address_mode_w: AddressMode::ClampToEdge,
@@ -231,35 +223,22 @@
 pub fn extract_lights(
     mut commands: Commands,
     ambient_light: Res<AmbientLight>,
-<<<<<<< HEAD
-    omni_lights: Query<(Entity, &OmniLight, &GlobalTransform)>,
+    point_lights: Query<(Entity, &PointLight, &GlobalTransform)>,
     directional_lights: Query<(Entity, &DirectionalLight)>,
-=======
-    lights: Query<(Entity, &PointLight, &GlobalTransform)>,
->>>>>>> 9a79b79b
 ) {
     commands.insert_resource(ExtractedAmbientLight {
         color: ambient_light.color,
         brightness: ambient_light.brightness,
     });
-<<<<<<< HEAD
-    for (entity, omni_light, transform) in omni_lights.iter() {
-        commands.get_or_spawn(entity).insert(ExtractedOmniLight {
-            color: omni_light.color,
-            intensity: omni_light.intensity,
-            range: omni_light.range,
-            radius: omni_light.radius,
-            transform: transform.clone(),
-            shadow_bias_min_max: omni_light.shadow_bias_min_max,
-=======
-    for (entity, light, transform) in lights.iter() {
+    for (entity, point_light, transform) in point_lights.iter() {
         commands.get_or_spawn(entity).insert(ExtractedPointLight {
-            color: light.color,
-            intensity: light.intensity,
-            range: light.range,
-            radius: light.radius,
+            color: point_light.color,
+            intensity: point_light.intensity,
+            range: point_light.range,
+            radius: point_light.radius,
             transform: *transform,
->>>>>>> 9a79b79b
+            shadow_bias_min: point_light.shadow_bias_min,
+            shadow_bias_max: point_light.shadow_bias_max,
         });
     }
     for (entity, directional_light) in directional_lights.iter() {
@@ -270,7 +249,8 @@
                 illuminance: directional_light.illuminance,
                 direction: directional_light.get_direction(),
                 projection: directional_light.shadow_projection.get_projection_matrix(),
-                shadow_bias_min_max: directional_light.shadow_bias_min_max,
+                shadow_bias_min: directional_light.shadow_bias_min,
+                shadow_bias_max: directional_light.shadow_bias_max,
             });
     }
 }
@@ -319,13 +299,28 @@
     },
 ];
 
+fn face_index_to_name(face_index: usize) -> &'static str {
+    match face_index {
+        0 => "+x",
+        1 => "-x",
+        2 => "+y",
+        3 => "-y",
+        4 => "+z",
+        5 => "-z",
+        _ => "invalid",
+    }
+}
+
 pub struct ViewLight {
     pub depth_texture_view: TextureView,
+    pub pass_name: String,
 }
 
 pub struct ViewLights {
-    pub light_depth_texture: Texture,
-    pub light_depth_texture_view: TextureView,
+    pub point_light_depth_texture: Texture,
+    pub point_light_depth_texture_view: TextureView,
+    pub directional_light_depth_texture: Texture,
+    pub directional_light_depth_texture_view: TextureView,
     pub lights: Vec<Entity>,
     pub gpu_light_binding_index: u32,
 }
@@ -343,7 +338,7 @@
     mut light_meta: ResMut<LightMeta>,
     views: Query<Entity, With<RenderPhase<Transparent3dPhase>>>,
     ambient_light: Res<ExtractedAmbientLight>,
-    omni_lights: Query<&ExtractedOmniLight>,
+    point_lights: Query<&ExtractedPointLight>,
     directional_lights: Query<&ExtractedDirectionalLight>,
 ) {
     // PERF: view.iter().count() could be views.iter().len() if we implemented ExactSizeIterator for archetype-only filters
@@ -354,10 +349,22 @@
     let ambient_color = ambient_light.color.as_rgba_linear() * ambient_light.brightness;
     // set up light data for each view
     for entity in views.iter() {
-        let light_depth_texture = texture_cache.get(
+        let point_light_depth_texture = texture_cache.get(
             &render_device,
             TextureDescriptor {
-                size: SHADOW_SIZE,
+                size: POINT_SHADOW_SIZE,
+                mip_level_count: 1,
+                sample_count: 1,
+                dimension: TextureDimension::D2,
+                format: SHADOW_FORMAT,
+                usage: TextureUsage::RENDER_ATTACHMENT | TextureUsage::SAMPLED,
+                label: None,
+            },
+        );
+        let directional_light_depth_texture = texture_cache.get(
+            &render_device,
+            TextureDescriptor {
+                size: DIRECTIONAL_SHADOW_SIZE,
                 mip_level_count: 1,
                 sample_count: 1,
                 dimension: TextureDimension::D2,
@@ -370,43 +377,14 @@
 
         let mut gpu_lights = GpuLights {
             ambient_color: ambient_color.into(),
-<<<<<<< HEAD
-            n_omni_lights: omni_lights.iter().len() as u32,
+            n_point_lights: point_lights.iter().len() as u32,
             n_directional_lights: directional_lights.iter().len() as u32,
-            omni_lights: [GpuOmniLight::default(); MAX_OMNI_LIGHTS],
+            point_lights: [GpuPointLight::default(); MAX_POINT_LIGHTS],
             directional_lights: [GpuDirectionalLight::default(); MAX_DIRECTIONAL_LIGHTS],
         };
 
         // TODO: this should select lights based on relevance to the view instead of the first ones that show up in a query
-        for (i, light) in omni_lights.iter().enumerate().take(MAX_OMNI_LIGHTS) {
-            let depth_texture_view =
-                light_depth_texture
-                    .texture
-                    .create_view(&TextureViewDescriptor {
-                        label: None,
-                        format: None,
-                        dimension: Some(TextureViewDimension::D2),
-                        aspect: TextureAspect::All,
-                        base_mip_level: 0,
-                        mip_level_count: None,
-                        base_array_layer: i as u32,
-                        array_layer_count: NonZeroU32::new(1),
-                    });
-
-            let view_transform = GlobalTransform::from_translation(light.transform.translation)
-                .looking_at(Vec3::default(), Vec3::Y);
-            // TODO: configure light projection based on light configuration
-            let projection =
-                Mat4::perspective_rh(std::f32::consts::FRAC_PI_2, 1.0, 0.1, light.range);
-
-            gpu_lights.omni_lights[i] = GpuOmniLight {
-=======
-            len: lights.iter().len() as u32,
-            lights: [GpuLight::default(); MAX_POINT_LIGHTS],
-        };
-
-        // TODO: this should select lights based on relevance to the view instead of the first ones that show up in a query
-        for (light_index, light) in lights.iter().enumerate().take(MAX_POINT_LIGHTS) {
+        for (light_index, light) in point_lights.iter().enumerate().take(MAX_POINT_LIGHTS) {
             let projection =
                 Mat4::perspective_rh(std::f32::consts::FRAC_PI_2, 1.0, 0.1, light.range);
 
@@ -420,7 +398,7 @@
                 let view_rotation = GlobalTransform::identity().looking_at(*target, *up);
 
                 let depth_texture_view =
-                    light_depth_texture
+                    point_light_depth_texture
                         .texture
                         .create_view(&TextureViewDescriptor {
                             label: None,
@@ -436,10 +414,17 @@
                 let view_light_entity = commands
                     .spawn()
                     .insert_bundle((
-                        ViewLight { depth_texture_view },
+                        ViewLight {
+                            depth_texture_view,
+                            pass_name: format!(
+                                "shadow pass point light {} {}",
+                                light_index,
+                                face_index_to_name(face_index)
+                            ),
+                        },
                         ExtractedView {
-                            width: SHADOW_SIZE.width,
-                            height: SHADOW_SIZE.height,
+                            width: POINT_SHADOW_SIZE.width,
+                            height: POINT_SHADOW_SIZE.height,
                             transform: view_translation * view_rotation,
                             projection,
                         },
@@ -449,30 +434,21 @@
                 view_lights.push(view_light_entity);
             }
 
-            gpu_lights.lights[light_index] = GpuLight {
->>>>>>> 9a79b79b
+            gpu_lights.point_lights[light_index] = GpuPointLight {
                 // premultiply color by intensity
                 // we don't use the alpha at all, so no reason to multiply only [0..3]
                 color: (light.color.as_rgba_linear() * light.intensity).into(),
                 radius: light.radius,
                 position: light.transform.translation,
-<<<<<<< HEAD
-                range: 1.0 / (light.range * light.range),
-                // this could technically be copied to the gpu from the light's ViewUniforms
-                view_proj: projection * view_transform.compute_matrix().inverse(),
-                shadow_bias_min: light.shadow_bias_min_max.x,
-                shadow_bias_max: light.shadow_bias_min_max.y,
-=======
                 inverse_square_range: 1.0 / (light.range * light.range),
                 near: 0.1,
                 far: light.range,
                 // proj: projection,
->>>>>>> 9a79b79b
+                shadow_bias_min: light.shadow_bias_min,
+                shadow_bias_max: light.shadow_bias_max,
             };
         }
 
-<<<<<<< HEAD
-        let n_omni_lights = view_lights.len();
         for (i, light) in directional_lights
             .iter()
             .enumerate()
@@ -507,12 +483,12 @@
                 dir_to_light,
                 // NOTE: * view is correct, it should not be view.inverse() here
                 view_projection: projection * view,
-                shadow_bias_min: light.shadow_bias_min_max.x,
-                shadow_bias_max: light.shadow_bias_min_max.y,
+                shadow_bias_min: light.shadow_bias_min,
+                shadow_bias_max: light.shadow_bias_max,
             };
 
             let depth_texture_view =
-                light_depth_texture
+                directional_light_depth_texture
                     .texture
                     .create_view(&TextureViewDescriptor {
                         label: None,
@@ -521,7 +497,7 @@
                         aspect: TextureAspect::All,
                         base_mip_level: 0,
                         mip_level_count: None,
-                        base_array_layer: (n_omni_lights + i) as u32,
+                        base_array_layer: i as u32,
                         array_layer_count: NonZeroU32::new(1),
                     });
 
@@ -529,11 +505,12 @@
                 .spawn()
                 .insert_bundle((
                     ViewLight {
-                        depth_texture: depth_texture_view,
+                        depth_texture_view,
+                        pass_name: format!("shadow pass directional light {}", i),
                     },
                     ExtractedView {
-                        width: SHADOW_SIZE.width,
-                        height: SHADOW_SIZE.height,
+                        width: DIRECTIONAL_SHADOW_SIZE.width,
+                        height: DIRECTIONAL_SHADOW_SIZE.height,
                         transform: GlobalTransform::from_matrix(view.inverse()),
                         projection,
                     },
@@ -542,9 +519,8 @@
                 .id();
             view_lights.push(view_light_entity);
         }
-=======
-        let light_depth_texture_view =
-            light_depth_texture
+        let point_light_depth_texture_view =
+            point_light_depth_texture
                 .texture
                 .create_view(&TextureViewDescriptor {
                     label: None,
@@ -556,11 +532,24 @@
                     base_array_layer: 0,
                     array_layer_count: None,
                 });
->>>>>>> 9a79b79b
+        let directional_light_depth_texture_view = directional_light_depth_texture
+            .texture
+            .create_view(&TextureViewDescriptor {
+                label: None,
+                format: None,
+                dimension: Some(TextureViewDimension::D2Array),
+                aspect: TextureAspect::All,
+                base_mip_level: 0,
+                mip_level_count: None,
+                base_array_layer: 0,
+                array_layer_count: None,
+            });
 
         commands.entity(entity).insert(ViewLights {
-            light_depth_texture: light_depth_texture.texture,
-            light_depth_texture_view,
+            point_light_depth_texture: point_light_depth_texture.texture,
+            point_light_depth_texture_view,
+            directional_light_depth_texture: directional_light_depth_texture.texture,
+            directional_light_depth_texture_view,
             lights: view_lights,
             gpu_light_binding_index: light_meta.view_gpu_lights.push(gpu_lights),
         });
@@ -613,7 +602,7 @@
                     .get_manual(world, view_light_entity)
                     .unwrap();
                 let pass_descriptor = RenderPassDescriptor {
-                    label: Some("shadow_pass"),
+                    label: Some(&view_light.pass_name),
                     color_attachments: &[],
                     depth_stencil_attachment: Some(RenderPassDepthStencilAttachment {
                         view: &view_light.depth_texture_view,
