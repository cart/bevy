--- conflicted
+++ resolved
@@ -29,14 +29,9 @@
     range: f32,
     radius: f32,
     transform: GlobalTransform,
-<<<<<<< HEAD
     shadow_depth_bias_min: f32,
     shadow_depth_bias_max: f32,
     shadow_normal_bias: f32,
-=======
-    shadow_bias_min: f32,
-    shadow_bias_max: f32,
->>>>>>> 305ff4c0
 }
 
 pub struct ExtractedDirectionalLight {
@@ -44,14 +39,9 @@
     illuminance: f32,
     direction: Vec3,
     projection: Mat4,
-<<<<<<< HEAD
     shadow_depth_bias_min: f32,
     shadow_depth_bias_max: f32,
     shadow_normal_bias: f32,
-=======
-    shadow_bias_min: f32,
-    shadow_bias_max: f32,
->>>>>>> 305ff4c0
 }
 
 #[repr(C)]
@@ -64,14 +54,9 @@
     radius: f32,
     near: f32,
     far: f32,
-<<<<<<< HEAD
     shadow_depth_bias_min: f32,
     shadow_depth_bias_max: f32,
     shadow_normal_bias: f32,
-=======
-    shadow_bias_min: f32,
-    shadow_bias_max: f32,
->>>>>>> 305ff4c0
 }
 
 #[repr(C)]
@@ -80,14 +65,9 @@
     view_projection: Mat4,
     color: Vec4,
     dir_to_light: Vec3,
-<<<<<<< HEAD
     shadow_depth_bias_min: f32,
     shadow_depth_bias_max: f32,
     shadow_normal_bias: f32,
-=======
-    shadow_bias_min: f32,
-    shadow_bias_max: f32,
->>>>>>> 305ff4c0
 }
 
 #[repr(C)]
@@ -224,11 +204,7 @@
                 mag_filter: FilterMode::Linear,
                 min_filter: FilterMode::Linear,
                 mipmap_filter: FilterMode::Nearest,
-<<<<<<< HEAD
                 compare: Some(CompareFunction::GreaterEqual),
-=======
-                compare: Some(CompareFunction::LessEqual),
->>>>>>> 305ff4c0
                 ..Default::default()
             }),
             directional_light_sampler: render_device.create_sampler(&SamplerDescriptor {
@@ -250,11 +226,7 @@
     mut commands: Commands,
     ambient_light: Res<AmbientLight>,
     point_lights: Query<(Entity, &PointLight, &GlobalTransform)>,
-<<<<<<< HEAD
-    directional_lights: Query<(Entity, &DirectionalLight)>,
-=======
     directional_lights: Query<(Entity, &DirectionalLight, &GlobalTransform)>,
->>>>>>> 305ff4c0
 ) {
     commands.insert_resource(ExtractedAmbientLight {
         color: ambient_light.color,
@@ -267,37 +239,22 @@
             range: point_light.range,
             radius: point_light.radius,
             transform: *transform,
-<<<<<<< HEAD
             shadow_depth_bias_min: point_light.shadow_depth_bias_min,
             shadow_depth_bias_max: point_light.shadow_depth_bias_max,
             shadow_normal_bias: point_light.shadow_normal_bias,
         });
     }
-    for (entity, directional_light) in directional_lights.iter() {
-=======
-            shadow_bias_min: point_light.shadow_bias_min,
-            shadow_bias_max: point_light.shadow_bias_max,
-        });
-    }
     for (entity, directional_light, transform) in directional_lights.iter() {
->>>>>>> 305ff4c0
         commands
             .get_or_spawn(entity)
             .insert(ExtractedDirectionalLight {
                 color: directional_light.color,
                 illuminance: directional_light.illuminance,
-<<<<<<< HEAD
-                direction: directional_light.get_direction(),
+                direction: transform.forward(),
                 projection: directional_light.shadow_projection.get_projection_matrix(),
                 shadow_depth_bias_min: directional_light.shadow_depth_bias_min,
                 shadow_depth_bias_max: directional_light.shadow_depth_bias_max,
                 shadow_normal_bias: directional_light.shadow_normal_bias,
-=======
-                direction: transform.forward(),
-                projection: directional_light.shadow_projection.get_projection_matrix(),
-                shadow_bias_min: directional_light.shadow_bias_min,
-                shadow_bias_max: directional_light.shadow_bias_max,
->>>>>>> 305ff4c0
             });
     }
 }
@@ -492,14 +449,9 @@
                 near: 0.1,
                 far: light.range,
                 // proj: projection,
-<<<<<<< HEAD
                 shadow_depth_bias_min: light.shadow_depth_bias_min,
                 shadow_depth_bias_max: light.shadow_depth_bias_max,
                 shadow_normal_bias: light.shadow_normal_bias,
-=======
-                shadow_bias_min: light.shadow_bias_min,
-                shadow_bias_max: light.shadow_bias_max,
->>>>>>> 305ff4c0
             };
         }
 
@@ -537,14 +489,9 @@
                 dir_to_light,
                 // NOTE: * view is correct, it should not be view.inverse() here
                 view_projection: projection * view,
-<<<<<<< HEAD
                 shadow_depth_bias_min: light.shadow_depth_bias_min,
                 shadow_depth_bias_max: light.shadow_depth_bias_max,
                 shadow_normal_bias: light.shadow_normal_bias,
-=======
-                shadow_bias_min: light.shadow_bias_min,
-                shadow_bias_max: light.shadow_bias_max,
->>>>>>> 305ff4c0
             };
 
             let depth_texture_view =
