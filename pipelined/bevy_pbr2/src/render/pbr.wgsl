--- conflicted
+++ resolved
@@ -361,10 +361,6 @@
 
 struct FragmentInput {
     [[builtin(front_facing)]] is_front: bool;
-<<<<<<< HEAD
-    [[builtin(position)]] clip_position: vec4<f32>;
-=======
->>>>>>> 03cf087c
     [[location(0)]] world_position: vec4<f32>;
     [[location(1)]] world_normal: vec3<f32>;
     [[location(2)]] uv: vec2<f32>;
